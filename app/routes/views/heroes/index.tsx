--- conflicted
+++ resolved
@@ -1,24 +1,19 @@
 import { ToggleGroup } from "@radix-ui/react-toggle-group";
-<<<<<<< HEAD
-import { ChevronLeftIcon, ChevronRightIcon, LayoutGridIcon, LayoutListIcon } from "lucide-react";
-import { useState, Suspense } from "react";
-import { Link, useFetcher, Await } from "react-router";
-=======
 import {
   ChevronLeftIcon,
   ChevronRightIcon,
   LayoutGridIcon,
   LayoutListIcon,
 } from "lucide-react";
-import { useState } from "react";
-import { Link, useFetcher } from "react-router";
->>>>>>> 3624216c
+import { useState, Suspense } from "react";
+import { Link, useFetcher, Await } from "react-router";
 import HeroArtifactsCompact from "~/components/hero/HeroArtifactsCompact";
 import HeroCard from "~/components/hero/HeroCard";
 import HeroGlyphsCompact from "~/components/hero/HeroGlyphsCompact";
 import HeroItemsCompact from "~/components/hero/HeroItemsCompact";
 import HeroSkinsCompact from "~/components/hero/HeroSkinsCompact";
 import { AddHeroButton } from "~/components/player/AddHeroButton";
+import { HeroIndexSkeleton } from "~/components/skeletons/HeroIndexSkeleton";
 import { Button } from "~/components/ui/button";
 import { Card } from "~/components/ui/card";
 import { Input } from "~/components/ui/input";
@@ -38,7 +33,6 @@
 import { HeroRepository } from "~/repositories/HeroRepository";
 import { PlayerHeroRepository } from "~/repositories/PlayerHeroRepository";
 import type { BasicHero } from "~/repositories/types";
-import { HeroIndexSkeleton } from "~/components/skeletons/HeroIndexSkeleton";
 import type { Route } from "./+types/index";
 
 async function loadHeroesData(request: Request) {
@@ -164,18 +158,19 @@
   return { error: "Invalid action" };
 };
 
-<<<<<<< HEAD
-function HeroesContent({ heroes, equipment, userCollection, mode: initialMode, pagination }: { heroes: any[], equipment: any[], userCollection: string[], mode: string, pagination?: any }) {
-=======
-export default function HeroesIndex({ loaderData }: Route.ComponentProps) {
-  const {
-    heroes,
-    equipment,
-    userCollection,
-    mode: initialMode,
-    pagination,
-  } = loaderData;
->>>>>>> 3624216c
+function HeroesContent({
+  heroes,
+  equipment,
+  userCollection,
+  mode: initialMode,
+  pagination,
+}: {
+  heroes: any[];
+  equipment: any[];
+  userCollection: string[];
+  mode: string;
+  pagination?: any;
+}) {
   const { user } = useAuth();
   const fetcher = useFetcher();
 
@@ -236,19 +231,12 @@
     );
   };
 
-<<<<<<< HEAD
-  const HeroTileWithButton = ({ hero, equipment }: { hero: any, equipment: any[] }) => {
-    const isSubmittingThisHero = fetcher.state === "submitting" &&
-      fetcher.formData?.get('heroSlug') === hero.slug;
-    const isOptimisticallyInCollection = userCollection.includes(hero.slug) ||
-      (isSubmittingThisHero && fetcher.formData?.get('action') === 'addHero');
-=======
   const HeroTileWithButton = ({
     hero,
     equipment,
   }: {
     hero: any;
-    equipment: typeof loaderData.equipment;
+    equipment: any[];
   }) => {
     const isSubmittingThisHero =
       fetcher.state === "submitting" &&
@@ -256,7 +244,6 @@
     const isOptimisticallyInCollection =
       userCollection.includes(hero.slug) ||
       (isSubmittingThisHero && fetcher.formData?.get("action") === "addHero");
->>>>>>> 3624216c
 
     // Only render tiles if hero has complete data (artifacts, skins, etc.)
     if (!hero.artifacts || !hero.skins || !hero.glyphs || !hero.items) {
@@ -413,8 +400,14 @@
   return (
     <Suspense fallback={<HeroIndexSkeleton />}>
       <Await resolve={loaderData?.heroesData}>
-        {(data: { heroes: any[], equipment: any[], userCollection: string[], mode: string, pagination?: any }) => (
-          <HeroesContent 
+        {(data: {
+          heroes: any[];
+          equipment: any[];
+          userCollection: string[];
+          mode: string;
+          pagination?: any;
+        }) => (
+          <HeroesContent
             heroes={data.heroes}
             equipment={data.equipment}
             userCollection={data.userCollection}
