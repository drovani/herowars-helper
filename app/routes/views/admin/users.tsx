<<<<<<< HEAD
import { UserRoundCheckIcon, UserRoundMinusIcon, UserRoundXIcon } from "lucide-react";
import { useEffect, useState, Suspense } from "react";
import { redirect, useFetcher, useLoaderData, useRevalidator, Await } from "react-router";
import { AlertDialog, AlertDialogAction, AlertDialogCancel, AlertDialogContent, AlertDialogDescription, AlertDialogFooter, AlertDialogHeader, AlertDialogTitle, AlertDialogTrigger } from "~/components/ui/alert-dialog";
=======
import {
  UserRoundCheckIcon,
  UserRoundMinusIcon,
  UserRoundXIcon,
} from "lucide-react";
import { Suspense, useEffect, useState } from "react";
import {
  Await,
  redirect,
  useFetcher,
  useLoaderData,
  useRevalidator,
} from "react-router";
import { AdminUserTableSkeleton } from "~/components/skeletons/AdminUserTableSkeleton";
import {
  AlertDialog,
  AlertDialogAction,
  AlertDialogCancel,
  AlertDialogContent,
  AlertDialogDescription,
  AlertDialogFooter,
  AlertDialogHeader,
  AlertDialogTitle,
  AlertDialogTrigger,
} from "~/components/ui/alert-dialog";
>>>>>>> 7ca2b425
import { Badge } from "~/components/ui/badge";
import { Button } from "~/components/ui/button";
import {
  Card,
  CardContent,
  CardDescription,
  CardHeader,
  CardTitle,
} from "~/components/ui/card";
import { Checkbox } from "~/components/ui/checkbox";
import {
  Dialog,
  DialogContent,
  DialogDescription,
  DialogHeader,
  DialogTitle,
  DialogTrigger,
} from "~/components/ui/dialog";
import { Input } from "~/components/ui/input";
import { Label } from "~/components/ui/label";
import { Switch } from "~/components/ui/switch";
import {
  Table,
  TableBody,
  TableCell,
  TableHead,
  TableHeader,
  TableRow,
} from "~/components/ui/table";
import { formatTitle } from "~/config/site";
import { useAuth } from "~/contexts/AuthContext";
import { ASSIGNABLE_ROLES } from "~/lib/supabase/admin";
import { createClient } from "~/lib/supabase/client";
import { AdminUserTableSkeleton } from "~/components/skeletons/AdminUserTableSkeleton";

async function loadUsersData(request: Request) {
  const { supabase } = createClient(request);

  // Check if user is authenticated and has admin role
  const {
    data: { user },
  } = await supabase.auth.getUser();
  if (!user) {
    throw redirect("/login");
  }

  const userMetadata = user.app_metadata || {};
  const userRoles = userMetadata.roles || ["user"];

  if (!userRoles.includes("admin")) {
    throw redirect("/");
  }

  // Fetch users from API endpoint
  try {
    const apiUrl = new URL("/api/admin/users", request.url);
    const response = await fetch(apiUrl, {
      headers: {
        Cookie: request.headers.get("Cookie") || "",
      },
    });

    if (!response.ok) {
      const errorData = await response
        .json()
        .catch(() => ({ error: "Failed to fetch users" }));
      return {
        users: [],
        error: errorData.error || "Failed to fetch users",
        hasServiceRole: false,
      };
    }

    const data = await response.json();
    return {
      users: data.users || [],
      error: null,
      hasServiceRole: true,
    };
  } catch (error) {
    return {
      users: [],
      error: "Service role not configured or API unavailable",
      hasServiceRole: false,
    };
  }
}

export const loader = async ({ request }: { request: Request }) => {
  return {
    usersData: loadUsersData(request),
  };
};

export const action = async ({ request }: { request: Request }) => {
  const formData = await request.formData();
  const action = formData.get("action");

  if (
    action === "updateRoles" ||
    action === "createUser" ||
    action === "disableUser" ||
    action === "enableUser" ||
    action === "deleteUser"
  ) {
    try {
      const apiUrl = new URL("/api/admin/users", request.url);
      const response = await fetch(apiUrl, {
        method: "POST",
        headers: {
          Cookie: request.headers.get("Cookie") || "",
        },
        body: formData,
      });

      const data = await response.json();
      return data;
    } catch (error) {
      return {
        success: false,
        error: `Failed to ${action}`,
      };
    }
  }

  return { success: false, error: "Invalid action" };
};

export const meta = () => {
  return [{ title: formatTitle("User Management - Admin") }];
};

interface UserData {
  id: string;
  email: string;
  user_metadata: {
    full_name?: string;
    name?: string;
  };
  app_metadata: {
    roles?: string[];
  };
  banned_until?: string | null;
}

<<<<<<< HEAD
function AdminUsersContent({ users, error, hasServiceRole }: { users: UserData[], error: string | null, hasServiceRole: boolean }) {
=======
function AdminUsersContent({
  users,
  error,
  hasServiceRole,
}: {
  users: UserData[];
  error: string | null;
  hasServiceRole: boolean;
}) {
>>>>>>> 7ca2b425
  const { user: currentUser } = useAuth();
  const fetcher = useFetcher();
  const createUserFetcher = useFetcher();
  const revalidator = useRevalidator();
  const [message, setMessage] = useState("");
  const [isCreateDialogOpen, setIsCreateDialogOpen] = useState(false);
  const [createUserForm, setCreateUserForm] = useState({
    email: "",
    password: "",
    fullName: "",
    roles: [] as string[],
  });
  const [updatingUserId, setUpdatingUserId] = useState<string | null>(null);
  const [optimisticUserStates, setOptimisticUserStates] = useState<
    Record<string, { disabled?: boolean; roles?: string[]; deleted?: boolean }>
  >({});
  const [isRevalidating, setIsRevalidating] = useState(false);

  // Handle fetcher results
  useEffect(() => {
    if (fetcher.data) {
      if (!fetcher.data.success) {
        setMessage(fetcher.data.error || "Operation failed");
        // Revert optimistic update on error
        setOptimisticUserStates((prev) => {
          if (updatingUserId) {
            const { [updatingUserId]: removed, ...rest } = prev;
            return rest;
          }
          return prev;
        });
      } else if (
        fetcher.data.success &&
        fetcher.data.message?.includes("deleted")
      ) {
        // For successful deletion, keep optimistic state until revalidation completes
        if (!isRevalidating) {
          setIsRevalidating(true);
          revalidator.revalidate();
        }
      }
      setUpdatingUserId(null); // Clear updating state
    }
  }, [fetcher.data, updatingUserId, revalidator]);

  // Clear updating state when fetcher becomes idle
  useEffect(() => {
    if (fetcher.state === "idle") {
      setUpdatingUserId(null);
    }
  }, [fetcher.state]);

  // Clear revalidating flag and optimistic states when revalidator is done
  useEffect(() => {
    if (revalidator.state === "idle" && isRevalidating) {
      setIsRevalidating(false);
      setOptimisticUserStates({});
    }
  }, [revalidator.state, isRevalidating]);

  // Handle create user results
  useEffect(() => {
    if (createUserFetcher.data) {
      if (createUserFetcher.data.success) {
        setIsCreateDialogOpen(false);
        setCreateUserForm({ email: "", password: "", fullName: "", roles: [] });
        // Refresh data without full page reload
        revalidator.revalidate();
      } else {
        setMessage(createUserFetcher.data.error || "Failed to create user");
      }
    }
  }, [createUserFetcher.data]);

  const handleRoleChange = (userId: string, roles: string[]) => {
    if (!hasServiceRole) {
      setMessage(
        "Service role not configured. Please add SUPABASE_SERVICE_ROLE_KEY to your environment variables."
      );
      return;
    }

    setUpdatingUserId(userId);
    // Optimistically update roles
    setOptimisticUserStates((prev) => ({
      ...prev,
      [userId]: { ...prev[userId], roles },
    }));

    fetcher.submit(
      {
        action: "updateRoles",
        userId,
        roles: JSON.stringify(roles),
      },
      { method: "post" }
    );
  };

  const toggleRole = (userId: string, role: string, currentRoles: string[]) => {
    const hasRole = currentRoles.includes(role);
    let newRoles: string[];

    if (hasRole) {
      newRoles = currentRoles.filter((r) => r !== role);
      // Ensure at least 'user' role remains
      if (newRoles.length === 0) {
        newRoles = ["user"];
      }
    } else {
      newRoles = [...currentRoles, role];
    }

    handleRoleChange(userId, newRoles);
  };

  const handleUserStatusChange = (userId: string, isEnabled: boolean) => {
    if (!hasServiceRole) {
      setMessage(
        "Service role not configured. Please add SUPABASE_SERVICE_ROLE_KEY to your environment variables."
      );
      return;
    }

    const action = isEnabled ? "enableUser" : "disableUser";
    setUpdatingUserId(userId);

    // Optimistically update status
    setOptimisticUserStates((prev) => ({
      ...prev,
      [userId]: { ...prev[userId], disabled: !isEnabled },
    }));

    fetcher.submit(
      {
        action,
        userId,
      },
      { method: "post" }
    );
  };

  const handleDeleteUser = (userId: string) => {
    if (!hasServiceRole) {
      setMessage(
        "Service role not configured. Please add SUPABASE_SERVICE_ROLE_KEY to your environment variables."
      );
      return;
    }

    setUpdatingUserId(userId);

    // Optimistically remove user from list
    setOptimisticUserStates((prev) => ({
      ...prev,
      [userId]: { ...prev[userId], deleted: true },
    }));

    fetcher.submit(
      {
        action: "deleteUser",
        userId,
      },
      { method: "post" }
    );
  };

  const handleCreateUser = () => {
    if (!createUserForm.email || !createUserForm.password) {
      setMessage("Email and password are required");
      return;
    }

    createUserFetcher.submit(
      {
        action: "createUser",
        email: createUserForm.email,
        password: createUserForm.password,
        fullName: createUserForm.fullName,
        roles: JSON.stringify(createUserForm.roles),
      },
      { method: "post" }
    );
  };

  const handleCreateRoleToggle = (role: string) => {
    setCreateUserForm((prev) => ({
      ...prev,
      roles: prev.roles.includes(role)
        ? prev.roles.filter((r) => r !== role)
        : [...prev.roles, role],
    }));
  };

  const getDisplayName = (user: UserData) => {
    return (
      user.user_metadata?.full_name ||
      user.user_metadata?.name ||
      "Anonymous User"
    );
  };

  const getUserRoles = (user: UserData) => {
    // Use optimistic state if available, otherwise use server data
    const optimisticState = optimisticUserStates[user.id];
    if (optimisticState?.roles) {
      return optimisticState.roles;
    }
    return user.app_metadata?.roles || ["user"];
  };

  const isUserDisabledOptimistic = (user: UserData) => {
    // Use optimistic state if available, otherwise use server data
    const optimisticState = optimisticUserStates[user.id];
    if (optimisticState?.disabled !== undefined) {
      return optimisticState.disabled;
    }
    return user.banned_until && new Date(user.banned_until) > new Date();
  };

  // Set initial message based on configuration status
  useEffect(() => {
    if (error && !message) {
      setMessage(error);
    }
  }, [error, message]);

  return (
    <div className="w-full max-w-6xl mx-auto p-3 sm:p-6">
      <Card>
        <CardHeader>
          <div className="flex flex-col space-y-4 sm:flex-row sm:justify-between sm:items-start sm:space-y-0">
            <div className="space-y-1">
              <CardTitle className="text-xl sm:text-2xl">
                User Management
              </CardTitle>
              <CardDescription className="text-sm">
                Manage user roles and permissions. All users have the User role
                by default. Assign additional Admin or Editor roles as needed.
              </CardDescription>
            </div>
            <Dialog
              open={isCreateDialogOpen}
              onOpenChange={setIsCreateDialogOpen}
            >
              <DialogTrigger asChild>
                <Button
                  disabled={
                    !hasServiceRole || createUserFetcher.state === "submitting"
                  }
                  className="w-full sm:w-auto"
                >
                  Add User
                </Button>
              </DialogTrigger>
              <DialogContent className="w-[95vw] max-w-md mx-auto">
                <DialogHeader>
                  <DialogTitle className="text-lg">Create New User</DialogTitle>
                  <DialogDescription className="text-sm">
                    Add a new user to the system. They will receive login
                    credentials via email.
                  </DialogDescription>
                </DialogHeader>
                <div className="grid gap-4 py-4">
                  <div className="grid gap-2">
                    <Label htmlFor="email" className="text-sm font-medium">
                      Email *
                    </Label>
                    <Input
                      id="email"
                      type="email"
                      value={createUserForm.email}
                      onChange={(e) =>
                        setCreateUserForm((prev) => ({
                          ...prev,
                          email: e.target.value,
                        }))
                      }
                      placeholder="user@example.com"
                      className="text-base"
                    />
                  </div>
                  <div className="grid gap-2">
                    <Label htmlFor="password" className="text-sm font-medium">
                      Password *
                    </Label>
                    <Input
                      id="password"
                      type="password"
                      value={createUserForm.password}
                      onChange={(e) =>
                        setCreateUserForm((prev) => ({
                          ...prev,
                          password: e.target.value,
                        }))
                      }
                      placeholder="Enter password"
                      className="text-base"
                    />
                  </div>
                  <div className="grid gap-2">
                    <Label htmlFor="fullName" className="text-sm font-medium">
                      Full Name
                    </Label>
                    <Input
                      id="fullName"
                      value={createUserForm.fullName}
                      onChange={(e) =>
                        setCreateUserForm((prev) => ({
                          ...prev,
                          fullName: e.target.value,
                        }))
                      }
                      placeholder="John Doe"
                      className="text-base"
                    />
                  </div>
                  <div className="grid gap-2">
                    <Label className="text-sm font-medium">
                      Additional Roles
                    </Label>
                    <div className="grid grid-cols-2 gap-2 sm:flex sm:gap-3 sm:flex-wrap">
                      {ASSIGNABLE_ROLES.map((role) => (
                        <div key={role} className="flex items-center space-x-2">
                          <Checkbox
                            id={`create-${role}`}
                            checked={createUserForm.roles.includes(role)}
                            onCheckedChange={() => handleCreateRoleToggle(role)}
                          />
                          <label
                            htmlFor={`create-${role}`}
                            className="text-sm font-medium leading-none peer-disabled:cursor-not-allowed peer-disabled:opacity-70 capitalize"
                          >
                            {role}
                          </label>
                        </div>
                      ))}
                    </div>
                    <p className="text-xs text-gray-500 mt-1">
                      User role is automatically assigned to all users.
                    </p>
                  </div>
                </div>
                <div className="flex flex-col sm:flex-row justify-end space-y-2 sm:space-y-0 sm:space-x-2">
                  <Button
                    variant="outline"
                    onClick={() => setIsCreateDialogOpen(false)}
                    className="w-full sm:w-auto"
                  >
                    Cancel
                  </Button>
                  <Button
                    onClick={handleCreateUser}
                    disabled={createUserFetcher.state === "submitting"}
                    className="w-full sm:w-auto"
                  >
                    {createUserFetcher.state === "submitting"
                      ? "Creating..."
                      : "Create User"}
                  </Button>
                </div>
              </DialogContent>
            </Dialog>
          </div>
        </CardHeader>
        <CardContent className="p-3 sm:p-6">
          {message && (
            <div
              className={`mb-4 p-3 rounded border break-words text-sm ${
                hasServiceRole
                  ? message.includes("success")
                    ? "bg-green-100 text-green-800 border-green-300"
                    : "bg-red-100 text-red-800 border-red-300"
                  : "bg-yellow-100 text-yellow-800 border-yellow-300"
              }`}
            >
              {!hasServiceRole && (
                <strong className="block sm:inline">
                  Configuration Required:{" "}
                </strong>
              )}
              <span className="block sm:inline">{message}</span>
            </div>
          )}

          {/* Desktop Table View */}
          <div className="hidden lg:block">
            <Table>
              <TableHeader>
                <TableRow>
                  <TableHead>Email</TableHead>
                  <TableHead>Display Name</TableHead>
                  <TableHead>Roles</TableHead>
                  <TableHead>Enabled</TableHead>
                  <TableHead>Status</TableHead>
                </TableRow>
              </TableHeader>
              <TableBody>
                {users
                  .filter((user) => !optimisticUserStates[user.id]?.deleted)
                  .map((user) => {
                    const currentRoles = getUserRoles(user);
                    const isDisabled = isUserDisabledOptimistic(user);
                    return (
                      <TableRow key={user.id}>
                        <TableCell className="font-medium">
                          {user.email}
                        </TableCell>
                        <TableCell>{getDisplayName(user)}</TableCell>
                        <TableCell>
                          <div className="flex gap-3 flex-wrap">
                            {ASSIGNABLE_ROLES.map((role) => {
                              const isCurrentUserAdminRole =
                                user.id === currentUser?.id &&
                                role === "admin" &&
                                currentRoles.includes("admin");
                              return (
                                <div
                                  key={role}
                                  className="flex items-center space-x-2"
                                  title={
                                    isCurrentUserAdminRole
                                      ? "You cannot remove your own admin role to prevent system lockout."
                                      : ""
                                  }
                                >
                                  <Checkbox
                                    id={`${user.id}-${role}`}
                                    checked={currentRoles.includes(role)}
                                    onCheckedChange={() =>
                                      toggleRole(user.id, role, currentRoles)
                                    }
                                    disabled={
                                      !hasServiceRole ||
                                      updatingUserId === user.id ||
                                      isCurrentUserAdminRole
                                    }
                                  />
                                  <label
                                    htmlFor={`${user.id}-${role}`}
                                    className="text-sm font-medium leading-none peer-disabled:cursor-not-allowed peer-disabled:opacity-70 capitalize"
                                  >
                                    {role}
                                  </label>
                                </div>
                              );
                            })}
                          </div>
                        </TableCell>
                        <TableCell className="w-24">
                          <div className="flex items-center space-x-2">
                            <Switch
                              checked={!isUserDisabledOptimistic(user)}
                              onCheckedChange={(checked) =>
                                handleUserStatusChange(user.id, checked)
                              }
                              disabled={
                                !hasServiceRole ||
                                updatingUserId === user.id ||
                                user.id === currentUser?.id
                              }
                              checkedIcon={
                                <UserRoundCheckIcon className="size-4 text-green-900" />
                              }
                              uncheckedIcon={
                                <UserRoundMinusIcon className="size-4 text-red-900" />
                              }
                            />
                            {/* Reserve space for delete button to prevent column resizing */}
                            <div className="size-8 flex items-center justify-center">
                              {isDisabled && (
                                <AlertDialog>
                                  <AlertDialogTrigger asChild>
                                    <Button
                                      variant="ghost"
                                      size="sm"
                                      className="size-8 p-0 text-red-600 hover:text-red-700 hover:bg-red-50"
                                      disabled={
                                        !hasServiceRole ||
                                        updatingUserId === user.id
                                      }
                                      title="Delete user permanently"
                                    >
                                      <UserRoundXIcon className="size-4" />
                                    </Button>
                                  </AlertDialogTrigger>
                                  <AlertDialogContent>
                                    <AlertDialogHeader>
                                      <AlertDialogTitle>
                                        Delete User
                                      </AlertDialogTitle>
                                      <AlertDialogDescription>
                                        Are you sure you want to permanently
                                        delete the user "{user.email}"? This
                                        action cannot be undone and will remove
                                        all user data from the system.
                                      </AlertDialogDescription>
                                    </AlertDialogHeader>
                                    <AlertDialogFooter>
                                      <AlertDialogCancel>
                                        Cancel
                                      </AlertDialogCancel>
                                      <AlertDialogAction
                                        onClick={() =>
                                          handleDeleteUser(user.id)
                                        }
                                        className="bg-red-600 hover:bg-red-700"
                                      >
                                        Delete User
                                      </AlertDialogAction>
                                    </AlertDialogFooter>
                                  </AlertDialogContent>
                                </AlertDialog>
                              )}
                            </div>
                          </div>
                        </TableCell>
                        <TableCell>
                          {updatingUserId === user.id ? (
                            <div className="flex items-center">
                              <div className="animate-spin rounded-full size-4 border-b-2 border-gray-900 mr-2"></div>
                              <span className="text-sm">Updating...</span>
                            </div>
                          ) : !hasServiceRole ? (
                            <span className="text-sm text-gray-500">
                              Service role required
                            </span>
                          ) : (
                            <div className="flex items-center space-x-2">
                              <Badge
                                variant={
                                  isUserDisabledOptimistic(user)
                                    ? "destructive"
                                    : "default"
                                }
                              >
                                {isUserDisabledOptimistic(user)
                                  ? "Disabled"
                                  : "Active"}
                              </Badge>
                              {user.id === currentUser?.id && (
                                <span
                                  className="text-xs text-gray-500"
                                  title="You cannot disable your own account"
                                >
                                  (You)
                                </span>
                              )}
                            </div>
                          )}
                        </TableCell>
                      </TableRow>
                    );
                  })}
              </TableBody>
            </Table>
          </div>

          {/* Mobile Card View */}
          <div className="lg:hidden space-y-4">
            {users
              .filter((user) => !optimisticUserStates[user.id]?.deleted)
              .map((user) => {
                const currentRoles = getUserRoles(user);
                const isDisabled = isUserDisabledOptimistic(user);
                return (
                  <Card key={user.id} className="border">
                    <CardContent className="p-4">
                      {/* User Info Header */}
                      <div className="flex justify-between items-start mb-3">
                        <div className="flex-1 min-w-0">
                          <h3 className="font-medium text-sm truncate">
                            {user.email}
                          </h3>
                          <p className="text-sm text-gray-500 truncate">
                            {getDisplayName(user)}
                          </p>
                        </div>
                        <div className="flex items-center space-x-2 ml-2">
                          <Badge
                            variant={
                              isUserDisabledOptimistic(user)
                                ? "destructive"
                                : "default"
                            }
                            className="text-xs"
                          >
                            {isUserDisabledOptimistic(user)
                              ? "Disabled"
                              : "Active"}
                          </Badge>
                          {user.id === currentUser?.id && (
                            <span className="text-xs text-gray-500 whitespace-nowrap">
                              (You)
                            </span>
                          )}
                        </div>
                      </div>

                      {/* Status Loading */}
                      {updatingUserId === user.id && (
                        <div className="flex items-center mb-3 p-2 bg-gray-50 rounded">
                          <div className="animate-spin rounded-full size-4 border-b-2 border-gray-900 mr-2"></div>
                          <span className="text-sm">Updating...</span>
                        </div>
                      )}

                      {/* Roles Section */}
                      <div className="mb-4">
                        <label className="text-sm font-medium text-gray-700 mb-2 block">
                          Roles
                        </label>
                        <div className="grid grid-cols-2 gap-2 sm:flex sm:gap-3 sm:flex-wrap">
                          {ASSIGNABLE_ROLES.map((role) => {
                            const isCurrentUserAdminRole =
                              user.id === currentUser?.id &&
                              role === "admin" &&
                              currentRoles.includes("admin");
                            return (
                              <div
                                key={role}
                                className="flex items-center space-x-2"
                                title={
                                  isCurrentUserAdminRole
                                    ? "You cannot remove your own admin role to prevent system lockout."
                                    : ""
                                }
                              >
                                <Checkbox
                                  id={`mobile-${user.id}-${role}`}
                                  checked={currentRoles.includes(role)}
                                  onCheckedChange={() =>
                                    toggleRole(user.id, role, currentRoles)
                                  }
                                  disabled={
                                    !hasServiceRole ||
                                    updatingUserId === user.id ||
                                    isCurrentUserAdminRole
                                  }
                                />
                                <label
                                  htmlFor={`mobile-${user.id}-${role}`}
                                  className="text-sm font-medium capitalize leading-none peer-disabled:cursor-not-allowed peer-disabled:opacity-70"
                                >
                                  {role}
                                </label>
                              </div>
                            );
                          })}
                        </div>
                      </div>

                      {/* Enable/Disable Section */}
                      <div className="flex items-center justify-between pt-3 border-t">
                        <div className="flex items-center space-x-3">
                          <label className="text-sm font-medium text-gray-700">
                            Account Status
                          </label>
                          <Switch
                            checked={!isUserDisabledOptimistic(user)}
                            onCheckedChange={(checked) =>
                              handleUserStatusChange(user.id, checked)
                            }
                            disabled={
                              !hasServiceRole ||
                              updatingUserId === user.id ||
                              user.id === currentUser?.id
                            }
                            checkedIcon={
                              <UserRoundCheckIcon className="size-4 text-green-900" />
                            }
                            uncheckedIcon={
                              <UserRoundMinusIcon className="size-4 text-red-900" />
                            }
                          />
                        </div>

                        {/* Reserve space for delete button to prevent layout shift */}
                        <div className="w-8 h-8 flex items-center justify-center">
                          {isDisabled && (
                            <AlertDialog>
                              <AlertDialogTrigger asChild>
                                <Button
                                  variant="ghost"
                                  size="sm"
                                  className="size-8 p-0 text-red-600 hover:text-red-700 hover:bg-red-50"
                                  disabled={
                                    !hasServiceRole ||
                                    updatingUserId === user.id
                                  }
                                  title="Delete user permanently"
                                >
                                  <UserRoundXIcon className="size-4" />
                                </Button>
                              </AlertDialogTrigger>
                              <AlertDialogContent className="max-w-sm">
                                <AlertDialogHeader>
                                  <AlertDialogTitle className="text-base">
                                    Delete User
                                  </AlertDialogTitle>
                                  <AlertDialogDescription className="text-sm">
                                    Are you sure you want to permanently delete
                                    "{user.email}"? This action cannot be
                                    undone.
                                  </AlertDialogDescription>
                                </AlertDialogHeader>
                                <AlertDialogFooter className="flex-col sm:flex-row gap-2">
                                  <AlertDialogCancel className="w-full sm:w-auto">
                                    Cancel
                                  </AlertDialogCancel>
                                  <AlertDialogAction
                                    onClick={() => handleDeleteUser(user.id)}
                                    className="bg-red-600 hover:bg-red-700 w-full sm:w-auto"
                                  >
                                    Delete User
                                  </AlertDialogAction>
                                </AlertDialogFooter>
                              </AlertDialogContent>
                            </AlertDialog>
                          )}
                        </div>
                      </div>

                      {/* Service Role Warning */}
                      {!hasServiceRole && (
                        <div className="mt-3 p-2 bg-yellow-50 border border-yellow-200 rounded text-xs text-yellow-800">
                          Service role required for user management
                        </div>
                      )}
                    </CardContent>
                  </Card>
                );
              })}
          </div>

          {(!users || users.length === 0) && (
            <div className="text-center py-8 text-gray-500">
              <p>No users found.</p>
              <p className="text-xs mt-2">
                Debug: users={users ? "array" : "null"}, length=
                {users?.length || 0}, hasServiceRole=
                {hasServiceRole ? "true" : "false"}
              </p>
            </div>
          )}

          <div className="mt-6 pt-4 border-t">
            {hasServiceRole ? (
              <div className="flex flex-col sm:flex-row sm:justify-between sm:items-center space-y-3 sm:space-y-0">
                <p className="text-sm text-green-600">
                  ✅ User management is fully operational
                </p>
                <Button
                  onClick={() => revalidator.revalidate()}
                  variant="outline"
                  disabled={
                    fetcher.state === "submitting" ||
                    revalidator.state === "loading"
                  }
                  className="w-full sm:w-auto"
                >
                  {revalidator.state === "loading"
                    ? "Refreshing..."
                    : "Refresh Users"}
                </Button>
              </div>
            ) : (
              <div className="space-y-2">
                <p className="text-sm text-yellow-800 font-medium">
                  🔧 Configuration Required
                </p>
                <p className="text-sm text-gray-600">
                  Add{" "}
                  <code className="bg-gray-100 px-1 py-0.5 rounded text-xs">
                    SUPABASE_SERVICE_ROLE_KEY
                  </code>{" "}
                  to your environment variables to enable full user management.
                </p>
              </div>
            )}
          </div>
        </CardContent>
      </Card>
    </div>
  );
}

export default function AdminUsers() {
<<<<<<< HEAD
  const loaderData = useLoaderData() as { usersData: Promise<{ users: UserData[], error: string | null, hasServiceRole: boolean }> };
  
  return (
    <Suspense fallback={<AdminUserTableSkeleton />}>
      <Await resolve={loaderData.usersData}>
        {(data: { users: UserData[], error: string | null, hasServiceRole: boolean }) => (
          <AdminUsersContent 
=======
  const loaderData = useLoaderData() as {
    usersData: Promise<{
      users: UserData[];
      error: string | null;
      hasServiceRole: boolean;
    }>;
  };

  return (
    <Suspense fallback={<AdminUserTableSkeleton />}>
      <Await resolve={loaderData.usersData}>
        {(data: {
          users: UserData[];
          error: string | null;
          hasServiceRole: boolean;
        }) => (
          <AdminUsersContent
>>>>>>> 7ca2b425
            users={data.users}
            error={data.error}
            hasServiceRole={data.hasServiceRole}
          />
        )}
      </Await>
    </Suspense>
  );
}<|MERGE_RESOLUTION|>--- conflicted
+++ resolved
@@ -1,9 +1,3 @@
-<<<<<<< HEAD
-import { UserRoundCheckIcon, UserRoundMinusIcon, UserRoundXIcon } from "lucide-react";
-import { useEffect, useState, Suspense } from "react";
-import { redirect, useFetcher, useLoaderData, useRevalidator, Await } from "react-router";
-import { AlertDialog, AlertDialogAction, AlertDialogCancel, AlertDialogContent, AlertDialogDescription, AlertDialogFooter, AlertDialogHeader, AlertDialogTitle, AlertDialogTrigger } from "~/components/ui/alert-dialog";
-=======
 import {
   UserRoundCheckIcon,
   UserRoundMinusIcon,
@@ -29,7 +23,6 @@
   AlertDialogTitle,
   AlertDialogTrigger,
 } from "~/components/ui/alert-dialog";
->>>>>>> 7ca2b425
 import { Badge } from "~/components/ui/badge";
 import { Button } from "~/components/ui/button";
 import {
@@ -63,7 +56,6 @@
 import { useAuth } from "~/contexts/AuthContext";
 import { ASSIGNABLE_ROLES } from "~/lib/supabase/admin";
 import { createClient } from "~/lib/supabase/client";
-import { AdminUserTableSkeleton } from "~/components/skeletons/AdminUserTableSkeleton";
 
 async function loadUsersData(request: Request) {
   const { supabase } = createClient(request);
@@ -175,9 +167,6 @@
   banned_until?: string | null;
 }
 
-<<<<<<< HEAD
-function AdminUsersContent({ users, error, hasServiceRole }: { users: UserData[], error: string | null, hasServiceRole: boolean }) {
-=======
 function AdminUsersContent({
   users,
   error,
@@ -187,7 +176,6 @@
   error: string | null;
   hasServiceRole: boolean;
 }) {
->>>>>>> 7ca2b425
   const { user: currentUser } = useAuth();
   const fetcher = useFetcher();
   const createUserFetcher = useFetcher();
@@ -556,13 +544,12 @@
         <CardContent className="p-3 sm:p-6">
           {message && (
             <div
-              className={`mb-4 p-3 rounded border break-words text-sm ${
-                hasServiceRole
+              className={`mb-4 p-3 rounded border break-words text-sm ${hasServiceRole
                   ? message.includes("success")
                     ? "bg-green-100 text-green-800 border-green-300"
                     : "bg-red-100 text-red-800 border-red-300"
                   : "bg-yellow-100 text-yellow-800 border-yellow-300"
-              }`}
+                }`}
             >
               {!hasServiceRole && (
                 <strong className="block sm:inline">
@@ -976,15 +963,6 @@
 }
 
 export default function AdminUsers() {
-<<<<<<< HEAD
-  const loaderData = useLoaderData() as { usersData: Promise<{ users: UserData[], error: string | null, hasServiceRole: boolean }> };
-  
-  return (
-    <Suspense fallback={<AdminUserTableSkeleton />}>
-      <Await resolve={loaderData.usersData}>
-        {(data: { users: UserData[], error: string | null, hasServiceRole: boolean }) => (
-          <AdminUsersContent 
-=======
   const loaderData = useLoaderData() as {
     usersData: Promise<{
       users: UserData[];
@@ -1002,7 +980,6 @@
           hasServiceRole: boolean;
         }) => (
           <AdminUsersContent
->>>>>>> 7ca2b425
             users={data.users}
             error={data.error}
             hasServiceRole={data.hasServiceRole}
