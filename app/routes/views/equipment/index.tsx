--- conflicted
+++ resolved
@@ -44,10 +44,6 @@
 });
 
 function EquipmentContent({ equipments }: { equipments: any[] }) {
-<<<<<<< HEAD
-
-=======
->>>>>>> 7ca2b425
   return (
     <div className="space-y-6">
       <RequireEditor>
