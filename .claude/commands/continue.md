# Continue Command for Claude Code

## Usage

```bash
claude continue $ARGUMENTS
```

## Description
<<<<<<< HEAD
This command reads a markdown instruction file ($ARGUMENTS) and follows the steps outlined within it, updating the file with progress as tasks are completed. The command is designed to handle multi-phase project work where progress tracking is important.
=======

This command reads a markdown instruction file and follows the steps outlined within it, updating the file with progress as tasks are completed. The command is designed to handle multi-phase project work where progress tracking is important.
>>>>>>> ab62948c

## Key Features

### 1. Progress Tracking

- **Phase Completion**: Mark phases as ✅ COMPLETED when all tasks within are finished
- **Task Status**: Update individual tasks with status indicators (🔄 IN PROGRESS, ✅ DONE, ❌ FAILED)
- **Progress Comments**: Add timestamped progress notes inline with tasks

### 2. Auto-Documentation

- **Timestamp Progress**: Add completion times for phases and major tasks
- **Error Logging**: Document any issues encountered with solutions
- **Code Changes**: Note which files were modified and why
- **Testing Results**: Record test outcomes and any failures

## Command Implementation Notes

### Error Handling

- If a task fails, mark it as ❌ FAILED with error details
- Continue with remaining tasks when possible
- Provide clear next steps for failed tasks

### Progress Persistence

- Save progress after each completed task by commiting the code
- Allow resuming from any point in the instruction file
- Maintain git history for each phase completion

### Integration with Development Workflow
<<<<<<< HEAD
- If you are in the main branch, then **ALWAYS** make a new branch before making any file changes. The branch name should start with the type of work (feature, bug, refactor, docs), then have an "i" (for issue), the issue number, then a short slug of the title.
  - For example: `feature/i44-msw-implementation`
=======

- **ALWAYS** make a new branch before making any file changes
>>>>>>> ab62948c
- **NEVER** try to reset the linked database; only reset the local database with `npx supabase db reset`
- Run `npm run tsc` after each task's code changes to check for Typescript errors
- Execute relevant tests for modified areas and ensure tests properly pass.
- Update todo tracking using TodoWrite tool
- Generate commits with descriptive messages

This command structure ensures comprehensive project execution while maintaining clear progress tracking and documentation throughout the process.<|MERGE_RESOLUTION|>--- conflicted
+++ resolved
@@ -7,12 +7,8 @@
 ```
 
 ## Description
-<<<<<<< HEAD
+
 This command reads a markdown instruction file ($ARGUMENTS) and follows the steps outlined within it, updating the file with progress as tasks are completed. The command is designed to handle multi-phase project work where progress tracking is important.
-=======
-
-This command reads a markdown instruction file and follows the steps outlined within it, updating the file with progress as tasks are completed. The command is designed to handle multi-phase project work where progress tracking is important.
->>>>>>> ab62948c
 
 ## Key Features
 
@@ -44,13 +40,8 @@
 - Maintain git history for each phase completion
 
 ### Integration with Development Workflow
-<<<<<<< HEAD
-- If you are in the main branch, then **ALWAYS** make a new branch before making any file changes. The branch name should start with the type of work (feature, bug, refactor, docs), then have an "i" (for issue), the issue number, then a short slug of the title.
-  - For example: `feature/i44-msw-implementation`
-=======
 
 - **ALWAYS** make a new branch before making any file changes
->>>>>>> ab62948c
 - **NEVER** try to reset the linked database; only reset the local database with `npx supabase db reset`
 - Run `npm run tsc` after each task's code changes to check for Typescript errors
 - Execute relevant tests for modified areas and ensure tests properly pass.
