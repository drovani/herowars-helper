import { cva } from "class-variance-authority";
import { MapIcon, SearchIcon } from "lucide-react";
import { useMemo, useState, Suspense } from "react";
import { Link, Await } from "react-router";
import { Card, CardHeader, CardTitle } from "~/components/ui/card";
import { Input } from "~/components/ui/input";
import {
  Select,
  SelectContent,
  SelectGroup,
  SelectItem,
  SelectTrigger,
  SelectValue,
} from "~/components/ui/select";
import { cn, getHeroImageUrl } from "~/lib/utils";
<<<<<<< HEAD
import { MissionRepository, type Mission } from "~/repositories/MissionRepository";
import { MissionIndexSkeleton } from "~/components/skeletons/MissionIndexSkeleton";
=======
import {
  MissionRepository,
  type Mission,
} from "~/repositories/MissionRepository";
>>>>>>> 3624216c
import type { Route } from "./+types/index";

async function loadMissionsData(request: Request) {
  const missionRepo = new MissionRepository(request);
  const missionsResult = await missionRepo.findAll({
    orderBy: [
      { column: "chapter_id", ascending: true },
      { column: "level", ascending: true },
    ],
  });

  if (missionsResult.error) {
    throw new Response("Failed to load missions", { status: 500 });
  }

  const missions = missionsResult.data || [];

  // Get chapters to map chapter_id to title
  const chaptersResult = await missionRepo.findAllChapters();
  if (chaptersResult.error) {
    throw new Response("Failed to load chapters", { status: 500 });
  }

  const chapters = chaptersResult.data || [];
  const chapterMap = new Map(chapters.map((c) => [c.id, c.title]));

  // Get unique boss names for the select dropdown
  const uniqueBosses = Array.from(
    new Set(
      missions
        .filter(
          (m): m is Mission & Required<Pick<Mission, "hero_slug">> =>
            !!m.hero_slug
        )
        .map((m) => m.hero_slug!)
    )
  ).sort();

  // Group missions by chapter for organized display
  const missionsByChapter = missions.reduce((acc, mission) => {
    if (!acc[mission.chapter_id]) {
      acc[mission.chapter_id] = {
        title:
          chapterMap.get(mission.chapter_id) || `Chapter ${mission.chapter_id}`,
        missions: [],
      };
    }
    acc[mission.chapter_id].missions.push(mission);
    return acc;
  }, {} as Record<number, { title: string; missions: Mission[] }>);

  return { missionsByChapter, uniqueBosses };
}

export const loader = async ({ request }: Route.LoaderArgs) => {
  return {
    missionsData: loadMissionsData(request),
  };
};

const cardVariants = cva("p-1 bottom-0 absolute w-full text-center", {
  variants: {
    variant: {
      default: "bg-white/80",
      boss: "bg-orange-300/80",
    },
  },
  defaultVariants: {
    variant: "default",
  },
});

function MissionsContent({ missionsByChapter, uniqueBosses }: { missionsByChapter: Record<number, { title: string; missions: Mission[] }>, uniqueBosses: string[] }) {
  const [searchQuery, setSearchQuery] = useState("");
  const [selectedBoss, setSelectedBoss] = useState<string | null>(null);

  // Filter missions based on search criteria
  const filteredMissionsByChapter = useMemo(() => {
    const lowercaseQuery = searchQuery.toLowerCase();

    return Object.entries(missionsByChapter).reduce((acc, [chapter, data]) => {
      const chapterNum = Number(chapter);
      const filteredMissions = data.missions.filter((mission) => {
        const matchesSearch =
          mission.slug.toLowerCase().includes(lowercaseQuery) ||
          mission.name.toLowerCase().includes(lowercaseQuery);

        const matchesBoss = !selectedBoss || mission.hero_slug === selectedBoss;

        return matchesSearch && matchesBoss;
      });

      if (filteredMissions.length > 0) {
        acc[chapterNum] = {
          title: data.title,
          missions: filteredMissions,
        };
      }

      return acc;
    }, {} as Record<number, { title: string; missions: Mission[] }>);
  }, [missionsByChapter, searchQuery, selectedBoss]);

  return (
    <div className="space-y-8">
      {/* Search Filters */}
      <div className="flex flex-col sm:flex-row gap-4">
        <div className="flex-1">
          <div className="relative">
            <SearchIcon className="absolute left-2.5 top-2.5 h-4 w-4 text-muted-foreground" />
            <Input
              placeholder="Search by mission number or name..."
              className="pl-8"
              value={searchQuery}
              onChange={(e) => setSearchQuery(e.target.value)}
            />
          </div>
        </div>
        <div className="w-full sm:w-[200px]">
          <Select
            value={selectedBoss || "all"}
            onValueChange={(value) =>
              setSelectedBoss(value === "all" ? null : value)
            }
          >
            <SelectTrigger>
              <SelectValue placeholder="Filter by Hero skin" />
            </SelectTrigger>
            <SelectContent>
              <SelectGroup>
                <SelectItem value="all">All Heroes</SelectItem>
                {uniqueBosses.map((boss) => (
                  <SelectItem key={boss} value={boss} className="capitalize">
                    {boss}
                  </SelectItem>
                ))}
              </SelectGroup>
            </SelectContent>
          </Select>
        </div>
      </div>

      {/* Results */}
      {Object.entries(filteredMissionsByChapter).length > 0 ? (
        Object.entries(filteredMissionsByChapter).map(
          ([chapter, { title, missions }]) => (
            <div key={chapter} className="space-y-4" id={`chapter-${chapter}`}>
              <div className="flex items-center gap-2">
                <MapIcon className="h-6 w-6" />
                <h2 className="text-2xl font-bold">
                  Chapter {chapter}: {title}
                </h2>
              </div>
              <div className="gap-2 grid grid-cols-3 sm:grid-cols-3 md:grid-cols-4 lg:grid-cols-5">
                {missions.map((mission) => (
                  <Link
                    to={`/missions/${mission.slug}`}
                    key={mission.slug}
                    viewTransition
                  >
                    <Card className="h-28 w-28 relative hover:scale-110 transition-all duration-500 overflow-hidden">
                      {mission.hero_slug && (
                        <div className="absolute inset-0">
                          <img
                            src={getHeroImageUrl(mission.hero_slug)}
                            alt={mission.hero_slug}
                            className="object-cover w-full h-full opacity-50"
                          />
                        </div>
                      )}
                      <div className="absolute inset-0 flex items-center justify-center">
                        <span
                          className={cn(
                            "text-2xl font-bold",
                            mission.hero_slug
                              ? "text-foreground"
                              : "text-muted-foreground"
                          )}
                        >
                          {mission.slug}
                        </span>
                      </div>
                      <CardHeader
                        className={cn(
                          cardVariants({
                            variant: mission.hero_slug ? "boss" : "default",
                          })
                        )}
                      >
                        <CardTitle className="text-sm truncate">
                          {mission.name}
                          {mission.hero_slug && (
                            <span className="block text-xs opacity-75 capitalize">
                              {mission.hero_slug}
                            </span>
                          )}
                        </CardTitle>
                      </CardHeader>
                    </Card>
                  </Link>
                ))}
              </div>
            </div>
          )
        )
      ) : (
        <div className="text-center text-muted-foreground py-8">
          No missions found matching your search criteria
        </div>
      )}
    </div>
  );
}

export default function MissionsIndex({ loaderData }: Route.ComponentProps) {
  return (
    <Suspense fallback={<MissionIndexSkeleton />}>
      <Await resolve={loaderData?.missionsData}>
        {(data: { missionsByChapter: Record<number, { title: string; missions: Mission[] }>; uniqueBosses: string[] }) => (
          <MissionsContent 
            missionsByChapter={data.missionsByChapter} 
            uniqueBosses={data.uniqueBosses} 
          />
        )}
      </Await>
    </Suspense>
  );
}<|MERGE_RESOLUTION|>--- conflicted
+++ resolved
@@ -1,7 +1,8 @@
 import { cva } from "class-variance-authority";
 import { MapIcon, SearchIcon } from "lucide-react";
-import { useMemo, useState, Suspense } from "react";
-import { Link, Await } from "react-router";
+import { Suspense, useMemo, useState } from "react";
+import { Await, Link } from "react-router";
+import { MissionIndexSkeleton } from "~/components/skeletons/MissionIndexSkeleton";
 import { Card, CardHeader, CardTitle } from "~/components/ui/card";
 import { Input } from "~/components/ui/input";
 import {
@@ -13,15 +14,10 @@
   SelectValue,
 } from "~/components/ui/select";
 import { cn, getHeroImageUrl } from "~/lib/utils";
-<<<<<<< HEAD
-import { MissionRepository, type Mission } from "~/repositories/MissionRepository";
-import { MissionIndexSkeleton } from "~/components/skeletons/MissionIndexSkeleton";
-=======
 import {
   MissionRepository,
   type Mission,
 } from "~/repositories/MissionRepository";
->>>>>>> 3624216c
 import type { Route } from "./+types/index";
 
 async function loadMissionsData(request: Request) {
@@ -94,7 +90,13 @@
   },
 });
 
-function MissionsContent({ missionsByChapter, uniqueBosses }: { missionsByChapter: Record<number, { title: string; missions: Mission[] }>, uniqueBosses: string[] }) {
+function MissionsContent({
+  missionsByChapter,
+  uniqueBosses,
+}: {
+  missionsByChapter: Record<number, { title: string; missions: Mission[] }>;
+  uniqueBosses: string[];
+}) {
   const [searchQuery, setSearchQuery] = useState("");
   const [selectedBoss, setSelectedBoss] = useState<string | null>(null);
 
@@ -240,10 +242,16 @@
   return (
     <Suspense fallback={<MissionIndexSkeleton />}>
       <Await resolve={loaderData?.missionsData}>
-        {(data: { missionsByChapter: Record<number, { title: string; missions: Mission[] }>; uniqueBosses: string[] }) => (
-          <MissionsContent 
-            missionsByChapter={data.missionsByChapter} 
-            uniqueBosses={data.uniqueBosses} 
+        {(data: {
+          missionsByChapter: Record<
+            number,
+            { title: string; missions: Mission[] }
+          >;
+          uniqueBosses: string[];
+        }) => (
+          <MissionsContent
+            missionsByChapter={data.missionsByChapter}
+            uniqueBosses={data.uniqueBosses}
           />
         )}
       </Await>
