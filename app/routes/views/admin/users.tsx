--- conflicted
+++ resolved
@@ -1,21 +1,17 @@
-<<<<<<< HEAD
-import { UserRoundCheckIcon, UserRoundMinusIcon, UserRoundXIcon } from "lucide-react";
-import { useEffect, useState, Suspense } from "react";
-import { redirect, useFetcher, useLoaderData, useRevalidator, Await } from "react-router";
-import { AlertDialog, AlertDialogAction, AlertDialogCancel, AlertDialogContent, AlertDialogDescription, AlertDialogFooter, AlertDialogHeader, AlertDialogTitle, AlertDialogTrigger } from "~/components/ui/alert-dialog";
-=======
 import {
   UserRoundCheckIcon,
   UserRoundMinusIcon,
   UserRoundXIcon,
 } from "lucide-react";
-import { useEffect, useState } from "react";
+import { Suspense, useEffect, useState } from "react";
 import {
+  Await,
   redirect,
   useFetcher,
   useLoaderData,
   useRevalidator,
 } from "react-router";
+import { AdminUserTableSkeleton } from "~/components/skeletons/AdminUserTableSkeleton";
 import {
   AlertDialog,
   AlertDialogAction,
@@ -27,7 +23,6 @@
   AlertDialogTitle,
   AlertDialogTrigger,
 } from "~/components/ui/alert-dialog";
->>>>>>> 3624216c
 import { Badge } from "~/components/ui/badge";
 import { Button } from "~/components/ui/button";
 import {
@@ -61,7 +56,6 @@
 import { useAuth } from "~/contexts/AuthContext";
 import { ASSIGNABLE_ROLES } from "~/lib/supabase/admin";
 import { createClient } from "~/lib/supabase/client";
-import { AdminUserTableSkeleton } from "~/components/skeletons/AdminUserTableSkeleton";
 
 async function loadUsersData(request: Request) {
   const { supabase } = createClient(request);
@@ -173,17 +167,15 @@
   banned_until?: string | null;
 }
 
-<<<<<<< HEAD
-
-function AdminUsersContent({ users, error, hasServiceRole }: { users: UserData[], error: string | null, hasServiceRole: boolean }) {
-=======
-export default function AdminUsers() {
-  const { users, error, hasServiceRole } = useLoaderData() as {
-    users: UserData[];
-    error: string | null;
-    hasServiceRole: boolean;
-  };
->>>>>>> 3624216c
+function AdminUsersContent({
+  users,
+  error,
+  hasServiceRole,
+}: {
+  users: UserData[];
+  error: string | null;
+  hasServiceRole: boolean;
+}) {
   const { user: currentUser } = useAuth();
   const fetcher = useFetcher();
   const createUserFetcher = useFetcher();
@@ -972,13 +964,23 @@
 }
 
 export default function AdminUsers() {
-  const loaderData = useLoaderData() as { usersData: Promise<{ users: UserData[], error: string | null, hasServiceRole: boolean }> };
-  
+  const loaderData = useLoaderData() as {
+    usersData: Promise<{
+      users: UserData[];
+      error: string | null;
+      hasServiceRole: boolean;
+    }>;
+  };
+
   return (
     <Suspense fallback={<AdminUserTableSkeleton />}>
       <Await resolve={loaderData.usersData}>
-        {(data: { users: UserData[], error: string | null, hasServiceRole: boolean }) => (
-          <AdminUsersContent 
+        {(data: {
+          users: UserData[];
+          error: string | null;
+          hasServiceRole: boolean;
+        }) => (
+          <AdminUsersContent
             users={data.users}
             error={data.error}
             hasServiceRole={data.hasServiceRole}
