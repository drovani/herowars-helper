<<<<<<< HEAD
import { beforeEach, describe, expect, it, vi, afterEach } from 'vitest'
import { z } from 'zod'
import log from 'loglevel'
import { BaseRepository } from '../BaseRepository'
import type { CreateInput, UpdateInput } from '../types'
import { server, resetStores, setEquipmentStore } from '~/__tests__/mocks/msw/server'
import { createMockEquipment, createMockEquipmentList } from '~/__tests__/mocks/msw/factories'
import { http, HttpResponse } from 'msw'
=======
import { beforeEach, describe, expect, it, vi, afterEach } from "vitest";
import { z } from "zod";
import log from "loglevel";
import { BaseRepository } from "../BaseRepository";
import type { CreateInput, UpdateInput } from "../types";

const mockSupabaseClient = {
  from: vi.fn().mockReturnThis(),
  select: vi.fn().mockReturnThis(),
  insert: vi.fn().mockReturnThis(),
  update: vi.fn().mockReturnThis(),
  upsert: vi.fn().mockReturnThis(),
  delete: vi.fn().mockReturnThis(),
  eq: vi.fn().mockReturnThis(),
  order: vi.fn().mockReturnThis(),
  limit: vi.fn().mockReturnThis(),
  range: vi.fn().mockReturnThis(),
  single: vi.fn(),
};

vi.mock("~/lib/supabase/client", () => ({
  createClient: vi.fn(() => ({
    supabase: mockSupabaseClient,
    headers: undefined,
  })),
}));
>>>>>>> ab62948c

const mockEquipmentSchema = z.object({
  name: z.string(),
  slug: z.string(),
  quality: z.enum(["gray", "green", "blue", "violet", "orange"]),
  type: z.enum(["equipable", "fragment", "recipe"]),
  sell_value: z.number(),
  guild_activity_points: z.number(),
  buy_value_coin: z.number().nullable().optional(),
  buy_value_gold: z.number().nullable().optional(),
  campaign_sources: z.array(z.string()).nullable().optional(),
  crafting_gold_cost: z.number().nullable().optional(),
  hero_level_required: z.number().nullable().optional(),
});

class TestEquipmentRepository extends BaseRepository<"equipment"> {
  constructor(request: Request | null = null) {
    super("equipment", mockEquipmentSchema, request, "slug");
  }
}

describe("BaseRepository", () => {
  let repository: TestEquipmentRepository;
  let capturedLogs: Array<{ level: string; message: string; args: any[] }> = [];
  let originalMethodFactory: any;

  beforeEach(() => {
<<<<<<< HEAD
    // Reset MSW store for clean tests
    resetStores()
    
=======
    vi.clearAllMocks();

>>>>>>> ab62948c
    // Capture logs to in-memory array instead of console
    capturedLogs = [];
    originalMethodFactory = log.methodFactory;
    log.methodFactory = function (methodName, _logLevel, _loggerName) {
      return function (message, ...args) {
        capturedLogs.push({ level: methodName, message, args });
        // Silent - don't output to console
      };
    };
    log.rebuild();

    repository = new TestEquipmentRepository();
  });

  afterEach(() => {
    // Restore original logging behavior
    log.methodFactory = originalMethodFactory;
    log.rebuild();
  });

<<<<<<< HEAD
  describe('findAll', () => {
    it('should find all records successfully', async () => {
      const mockData = createMockEquipmentList(2, {
        quality: 'green',
        type: 'equipable',
      })
      setEquipmentStore(mockData)
=======
  describe("findAll", () => {
    it("should find all records successfully", async () => {
      const mockData = [
        {
          name: "Test Equipment 1",
          slug: "test-equipment-1",
          quality: "green",
          type: "equipable",
          sell_value: 100,
          guild_activity_points: 5,
        },
      ];

      mockSupabaseClient.select.mockResolvedValueOnce({
        data: mockData,
        error: null,
      });
>>>>>>> ab62948c

      const result = await repository.findAll();

<<<<<<< HEAD
      expect(result.data).toEqual(mockData)
      expect(result.error).toBeNull()
    })

    it('should handle database errors gracefully', async () => {
      // Override handler to return error
      server.use(
        http.get('*/rest/v1/equipment', () => {
          return HttpResponse.json(
            {
              code: 'CONNECTION_ERROR',
              message: 'Database connection failed',
              details: 'Connection timeout',
            },
            { status: 500 }
          )
        })
      )
=======
      expect(mockSupabaseClient.from).toHaveBeenCalledWith("equipment");
      expect(mockSupabaseClient.select).toHaveBeenCalledWith("*");
      expect(result.data).toEqual(mockData);
      expect(result.error).toBeNull();
    });

    it("should handle database errors gracefully", async () => {
      const mockError = {
        message: "Database connection failed",
        code: "CONNECTION_ERROR",
        details: "Connection timeout",
      };

      mockSupabaseClient.select.mockResolvedValueOnce({
        data: null,
        error: mockError,
      });
>>>>>>> ab62948c

      const result = await repository.findAll();

      expect(result.data).toBeNull();
      expect(result.error).toEqual({
        message: "Database connection failed",
        code: "CONNECTION_ERROR",
        details: "Connection timeout",
      });
    });

<<<<<<< HEAD
    it('should apply where conditions', async () => {
      const mockData = createMockEquipmentList(1, {
        quality: 'green',
        slug: 'green-equipment'
      })
      setEquipmentStore(mockData)

      // Add handler to validate the filter query param
      server.use(
        http.get('*/rest/v1/equipment', ({ request }) => {
          const url = new URL(request.url)
          const qualityFilter = url.searchParams.get('quality')
          expect(qualityFilter).toBe('eq.green')
          
          return HttpResponse.json(mockData)
        })
      )
=======
    it("should apply where conditions", async () => {
      const mockData = [
        {
          name: "Test",
          slug: "test",
          quality: "green",
          type: "equipable",
          sell_value: 100,
          guild_activity_points: 5,
        },
      ];

      // Mock the final call in the chain to resolve the promise
      mockSupabaseClient.eq.mockResolvedValueOnce({
        data: mockData,
        error: null,
      });
>>>>>>> ab62948c

      const result = await repository.findAll({ where: { quality: "green" } });

<<<<<<< HEAD
      expect(result.data).toEqual(mockData)
      expect(result.error).toBeNull()
    })

    it('should apply ordering', async () => {
      const mockData = createMockEquipmentList(2)
      setEquipmentStore(mockData)

      // Add handler to validate the order query param
      server.use(
        http.get('*/rest/v1/equipment', ({ request }) => {
          const url = new URL(request.url)
          const orderParam = url.searchParams.get('order')
          expect(orderParam).toBe('name.asc')
          
          return HttpResponse.json(mockData)
        })
      )
=======
      expect(mockSupabaseClient.from).toHaveBeenCalledWith("equipment");
      expect(mockSupabaseClient.select).toHaveBeenCalledWith("*");
      expect(mockSupabaseClient.eq).toHaveBeenCalledWith("quality", "green");
      expect(result.data).toEqual(mockData);
      expect(result.error).toBeNull();
    });

    it("should apply ordering", async () => {
      const mockData = [
        {
          name: "Test",
          slug: "test",
          quality: "green",
          type: "equipable",
          sell_value: 100,
          guild_activity_points: 5,
        },
      ];

      mockSupabaseClient.order.mockResolvedValueOnce({
        data: mockData,
        error: null,
      });

      const result = await repository.findAll({
        orderBy: { column: "name", ascending: true },
      });

      expect(mockSupabaseClient.from).toHaveBeenCalledWith("equipment");
      expect(mockSupabaseClient.select).toHaveBeenCalledWith("*");
      expect(mockSupabaseClient.order).toHaveBeenCalledWith("name", {
        ascending: true,
      });
      expect(result.data).toEqual(mockData);
      expect(result.error).toBeNull();
    });

    it("should apply multiple ordering criteria", async () => {
      const mockData = [
        {
          name: "Test",
          slug: "test",
          quality: "green",
          type: "equipable",
          sell_value: 100,
          guild_activity_points: 5,
        },
      ];
>>>>>>> ab62948c

      // Mock the chain to return mockData on the final call
      mockSupabaseClient.order.mockReturnValueOnce(mockSupabaseClient);
      mockSupabaseClient.order.mockResolvedValueOnce({
        data: mockData,
        error: null,
      });

<<<<<<< HEAD
      expect(result.data).toEqual(mockData)
      expect(result.error).toBeNull()
    })

    it('should apply multiple ordering criteria', async () => {
      const mockData = createMockEquipmentList(2)
      setEquipmentStore(mockData)

      // Add handler to validate multiple order params
      server.use(
        http.get('*/rest/v1/equipment', ({ request }) => {
          const url = new URL(request.url)
          const orderParams = url.searchParams.getAll('order')
          // Supabase combines multiple orders into a single comma-separated parameter
          expect(orderParams).toContain('quality.asc,name.desc')
          
          return HttpResponse.json(mockData)
        })
      )

      const result = await repository.findAll({ 
        orderBy: [
          { column: 'quality', ascending: true },
          { column: 'name', ascending: false }
        ]
      })

      expect(result.data).toEqual(mockData)
      expect(result.error).toBeNull()
    })

    it('should apply limit', async () => {
      const mockData = createMockEquipmentList(1)
      setEquipmentStore(mockData)

      // Add handler to validate the limit query param
      server.use(
        http.get('*/rest/v1/equipment', ({ request }) => {
          const url = new URL(request.url)
          const limitParam = url.searchParams.get('limit')
          expect(limitParam).toBe('10')
          
          return HttpResponse.json(mockData)
        })
      )

      const result = await repository.findAll({ limit: 10 })

      expect(result.data).toEqual(mockData)
      expect(result.error).toBeNull()
    })
  })

  describe('findById', () => {
    it('should find record by id successfully', async () => {
      const mockData = createMockEquipment({
        slug: 'test-equipment',
        name: 'Test Equipment',
      })

      // Handler will return single record when slug filter is applied
      server.use(
        http.get('*/rest/v1/equipment', ({ request }) => {
          const url = new URL(request.url)
          const slugFilter = url.searchParams.get('slug')
          expect(slugFilter).toBe('eq.test-equipment')
          
          // Check for single object request
          const acceptHeader = request.headers.get('Accept')
          expect(acceptHeader).toContain('application/vnd.pgrst.object+json')
          
          return HttpResponse.json(mockData)
        })
      )

      const result = await repository.findById('test-equipment')

      expect(result.data).toEqual(mockData)
      expect(result.error).toBeNull()
    })

    it('should handle not found errors', async () => {
      server.use(
        http.get('*/rest/v1/equipment', () => {
          return HttpResponse.json(
            {
              code: 'PGRST116',
              message: 'Record not found',
              details: 'No rows found',
            },
            { status: 404 }
          )
        })
      )
=======
      const result = await repository.findAll({
        orderBy: [
          { column: "quality", ascending: true },
          { column: "name", ascending: false },
        ],
      });

      expect(mockSupabaseClient.from).toHaveBeenCalledWith("equipment");
      expect(mockSupabaseClient.select).toHaveBeenCalledWith("*");
      expect(mockSupabaseClient.order).toHaveBeenCalledWith("quality", {
        ascending: true,
      });
      expect(mockSupabaseClient.order).toHaveBeenCalledWith("name", {
        ascending: false,
      });
      expect(result.data).toEqual(mockData);
      expect(result.error).toBeNull();
    });

    it("should apply limit", async () => {
      const mockData = [
        {
          name: "Test",
          slug: "test",
          quality: "green",
          type: "equipable",
          sell_value: 100,
          guild_activity_points: 5,
        },
      ];

      mockSupabaseClient.limit.mockResolvedValueOnce({
        data: mockData,
        error: null,
      });

      const result = await repository.findAll({ limit: 10 });

      expect(mockSupabaseClient.from).toHaveBeenCalledWith("equipment");
      expect(mockSupabaseClient.select).toHaveBeenCalledWith("*");
      expect(mockSupabaseClient.limit).toHaveBeenCalledWith(10);
      expect(result.data).toEqual(mockData);
      expect(result.error).toBeNull();
    });
  });

  describe("findById", () => {
    it("should find record by id successfully", async () => {
      const mockData = {
        name: "Test Equipment",
        slug: "test-equipment",
        quality: "green",
        type: "equipable",
        sell_value: 100,
        guild_activity_points: 5,
      };

      mockSupabaseClient.single.mockResolvedValueOnce({
        data: mockData,
        error: null,
      });

      const result = await repository.findById("test-equipment");

      expect(mockSupabaseClient.from).toHaveBeenCalledWith("equipment");
      expect(mockSupabaseClient.select).toHaveBeenCalledWith("*");
      expect(mockSupabaseClient.eq).toHaveBeenCalledWith(
        "slug",
        "test-equipment"
      );
      expect(mockSupabaseClient.single).toHaveBeenCalled();
      expect(result.data).toEqual(mockData);
      expect(result.error).toBeNull();
    });

    it("should handle not found errors", async () => {
      const mockError = {
        message: "Record not found",
        code: "PGRST116",
        details: "No rows found",
      };

      mockSupabaseClient.single.mockResolvedValueOnce({
        data: null,
        error: mockError,
      });
>>>>>>> ab62948c

      const result = await repository.findById("nonexistent");

      expect(result.data).toBeNull();
      expect(result.error).toEqual({
        message: "Record not found",
        code: "PGRST116",
        details: "No rows found",
      });
    });
  });

  describe("create", () => {
    it("should create record successfully", async () => {
      const inputData: CreateInput<"equipment"> = {
        name: "New Equipment",
        slug: "new-equipment",
        quality: "green",
        type: "equipable",
        sell_value: 100,
        guild_activity_points: 5,
      };

<<<<<<< HEAD
      const mockCreatedData = createMockEquipment(inputData)

      server.use(
        http.post('*/rest/v1/equipment', async ({ request }) => {
          const body = await request.json()
          expect(body).toEqual(inputData)
          
          const acceptHeader = request.headers.get('Accept')
          expect(acceptHeader).toContain('application/vnd.pgrst.object+json')
          
          return HttpResponse.json(mockCreatedData, { status: 201 })
        })
      )
=======
      const mockCreatedData = {
        ...inputData,
        buy_value_coin: null,
        buy_value_gold: null,
        campaign_sources: null,
        crafting_gold_cost: null,
        hero_level_required: null,
      };

      mockSupabaseClient.single.mockResolvedValueOnce({
        data: mockCreatedData,
        error: null,
      });
>>>>>>> ab62948c

      const result = await repository.create(inputData);

<<<<<<< HEAD
      expect(result.data).toEqual(mockCreatedData)
      expect(result.error).toBeNull()
    })
=======
      expect(mockSupabaseClient.from).toHaveBeenCalledWith("equipment");
      expect(mockSupabaseClient.insert).toHaveBeenCalledWith(inputData);
      expect(mockSupabaseClient.select).toHaveBeenCalled();
      expect(mockSupabaseClient.single).toHaveBeenCalled();
      expect(result.data).toEqual(mockCreatedData);
      expect(result.error).toBeNull();
    });
>>>>>>> ab62948c

    it("should handle validation errors", async () => {
      const invalidData = {
        name: "Invalid Equipment",
        slug: "invalid-equipment",
        quality: "invalid-quality",
        type: "equipable",
        sell_value: 100,
        guild_activity_points: 5,
      } as unknown as CreateInput<"equipment">;

      const result = await repository.create(invalidData);

      expect(result.data).toBeNull();
      expect(result.error).toBeDefined();
      expect(result.error?.message).toBe("Validation failed");
      expect(result.error?.code).toBe("VALIDATION_ERROR");
    });

    it("should handle database insert errors", async () => {
      const inputData: CreateInput<"equipment"> = {
        name: "New Equipment",
        slug: "new-equipment",
        quality: "green",
        type: "equipable",
        sell_value: 100,
        guild_activity_points: 5,
      };

<<<<<<< HEAD
      server.use(
        http.post('*/rest/v1/equipment', () => {
          return HttpResponse.json(
            {
              code: '23505',
              message: 'Unique constraint violation',
              details: 'Key (slug)=(new-equipment) already exists',
            },
            { status: 409 }
          )
        })
      )
=======
      const mockError = {
        message: "Unique constraint violation",
        code: "23505",
        details: "Key (slug)=(new-equipment) already exists",
      };

      mockSupabaseClient.single.mockResolvedValueOnce({
        data: null,
        error: mockError,
      });
>>>>>>> ab62948c

      const result = await repository.create(inputData);

      expect(result.data).toBeNull();
      expect(result.error).toEqual({
        message: "Unique constraint violation",
        code: "CONSTRAINT_VIOLATION",
        details: "Unique constraint violation",
      });
    });
  });

  describe("create with skipExisting", () => {
    it("should skip existing record when skipExisting is true", async () => {
      const inputData: CreateInput<"equipment"> = {
        name: "Existing Equipment",
        slug: "existing-equipment",
        quality: "green",
        type: "equipable",
        sell_value: 100,
        guild_activity_points: 5,
      };

<<<<<<< HEAD
      const existingData = createMockEquipment(inputData)

      // Mock findById to return existing record
      server.use(
        http.get('*/rest/v1/equipment', ({ request }) => {
          const url = new URL(request.url)
          const slugFilter = url.searchParams.get('slug')
          
          if (slugFilter === 'eq.existing-equipment') {
            return HttpResponse.json(existingData)
          }
          
          return HttpResponse.json([])
        })
      )

      const result = await repository.create(inputData, { skipExisting: true })

      expect(result.data).toEqual(existingData)
      expect(result.error).toBeNull()
      expect(result.skipped).toBe(true)
    })

    it('should create new record when skipExisting is true but record does not exist', async () => {
      const inputData: CreateInput<'equipment'> = {
        name: 'New Equipment',
        slug: 'new-equipment',
        quality: 'green',
        type: 'equipable',
=======
      const existingData = {
        ...inputData,
        buy_value_coin: null,
        buy_value_gold: null,
        campaign_sources: null,
        crafting_gold_cost: null,
        hero_level_required: null,
      };

      // Mock findById to return existing record
      mockSupabaseClient.single.mockResolvedValueOnce({
        data: existingData,
        error: null,
      });

      const result = await repository.create(inputData, { skipExisting: true });

      expect(result.data).toEqual(existingData);
      expect(result.error).toBeNull();
      expect(result.skipped).toBe(true);
      expect(mockSupabaseClient.insert).not.toHaveBeenCalled();
    });

    it("should create new record when skipExisting is true but record does not exist", async () => {
      const inputData: CreateInput<"equipment"> = {
        name: "New Equipment",
        slug: "new-equipment",
        quality: "green",
        type: "equipable",
>>>>>>> ab62948c
        sell_value: 100,
        guild_activity_points: 5,
      };

<<<<<<< HEAD
      const createdData = createMockEquipment(inputData)

      // Mock findById to return no record, then successful create
      server.use(
        http.get('*/rest/v1/equipment', ({ request }) => {
          const url = new URL(request.url)
          const slugFilter = url.searchParams.get('slug')
          
          if (slugFilter === 'eq.new-equipment') {
            return HttpResponse.json(
              { code: 'PGRST116', message: 'Not found' },
              { status: 404 }
            )
          }
          
          return HttpResponse.json([])
        }),
        http.post('*/rest/v1/equipment', () => {
          return HttpResponse.json(createdData, { status: 201 })
        })
      )

      const result = await repository.create(inputData, { skipExisting: true })

      expect(result.data).toEqual(createdData)
      expect(result.error).toBeNull()
      expect(result.skipped).toBe(false)
    })
  })

  describe('update', () => {
    it('should update record successfully', async () => {
      const updateData: UpdateInput<'equipment'> = {
        name: 'Updated Equipment',
=======
      const createdData = {
        ...inputData,
        buy_value_coin: null,
        buy_value_gold: null,
        campaign_sources: null,
        crafting_gold_cost: null,
        hero_level_required: null,
      };

      // Mock findById to return no record
      mockSupabaseClient.single
        .mockResolvedValueOnce({
          data: null,
          error: { message: "Not found", code: "PGRST116" },
        })
        .mockResolvedValueOnce({
          data: createdData,
          error: null,
        });

      const result = await repository.create(inputData, { skipExisting: true });

      expect(result.data).toEqual(createdData);
      expect(result.error).toBeNull();
      expect(result.skipped).toBe(false);
      expect(mockSupabaseClient.insert).toHaveBeenCalledWith(inputData);
    });

    it("should return error when skipExisting is false and record exists", async () => {
      const inputData: CreateInput<"equipment"> = {
        name: "Existing Equipment",
        slug: "existing-equipment",
        quality: "green",
        type: "equipable",
        sell_value: 100,
        guild_activity_points: 5,
      };

      const mockError = {
        message: "Unique constraint violation",
        code: "23505",
        details: "Key (slug)=(existing-equipment) already exists",
      };

      mockSupabaseClient.single.mockResolvedValueOnce({
        data: null,
        error: mockError,
      });

      const result = await repository.create(inputData, {
        skipExisting: false,
      });

      expect(result.data).toBeNull();
      expect(result.error).toEqual({
        message: "Unique constraint violation",
        code: "CONSTRAINT_VIOLATION",
        details: "Unique constraint violation",
      });
      expect(result.skipped).toBeUndefined();
    });
  });

  describe("bulkCreate with skipExisting", () => {
    it("should handle mixed creation and skipping", async () => {
      const inputData: CreateInput<"equipment">[] = [
        {
          name: "New Equipment",
          slug: "new-equipment",
          quality: "green",
          type: "equipable",
          sell_value: 100,
          guild_activity_points: 5,
        },
        {
          name: "Existing Equipment",
          slug: "existing-equipment",
          quality: "blue",
          type: "fragment",
          sell_value: 200,
          guild_activity_points: 10,
        },
      ];

      const newEquipmentData = {
        ...inputData[0],
        buy_value_coin: null,
        buy_value_gold: null,
        campaign_sources: null,
        crafting_gold_cost: null,
        hero_level_required: null,
      };
      const existingEquipmentData = {
        ...inputData[1],
        buy_value_coin: null,
        buy_value_gold: null,
        campaign_sources: null,
        crafting_gold_cost: null,
        hero_level_required: null,
      };

      // Mock responses for create calls
      mockSupabaseClient.single
        // First item - findById returns null (doesn't exist), then insert succeeds
        .mockResolvedValueOnce({
          data: null,
          error: { message: "Not found", code: "PGRST116" },
        })
        .mockResolvedValueOnce({ data: newEquipmentData, error: null })
        // Second item - findById returns existing record (no insert call)
        .mockResolvedValueOnce({ data: existingEquipmentData, error: null });

      const result = await repository.bulkCreate(inputData, {
        skipExisting: true,
      });

      // Should have exactly 1 created item and 1 skipped item
      expect(result.data).toHaveLength(1);
      expect(result.error).toBeDefined();
      expect(result.error?.code).toBe("BULK_PARTIAL_SUCCESS");
      expect((result.error?.details as any)?.skipped).toHaveLength(1);

      // The created item should have the properties we expect
      expect(result.data?.[0]).toBeDefined();
      expect((result.error?.details as any)?.skipped[0]).toBeDefined();
    });
  });

  describe("update", () => {
    it("should update record successfully", async () => {
      const updateData: UpdateInput<"equipment"> = {
        name: "Updated Equipment",
>>>>>>> ab62948c
        sell_value: 150,
      };

<<<<<<< HEAD
      const mockUpdatedData = createMockEquipment({
        slug: 'test-equipment',
        name: 'Updated Equipment',
        sell_value: 150,
      })

      server.use(
        http.patch('*/rest/v1/equipment', async ({ request }) => {
          const url = new URL(request.url)
          const slugFilter = url.searchParams.get('slug')
          expect(slugFilter).toBe('eq.test-equipment')
          
          const body = await request.json()
          expect(body).toEqual(updateData)
          
          return HttpResponse.json(mockUpdatedData)
        })
      )

      const result = await repository.update('test-equipment', updateData)

      expect(result.data).toEqual(mockUpdatedData)
      expect(result.error).toBeNull()
    })

    it('should handle validation errors for updates', async () => {
      const invalidUpdateData = {
        quality: 'invalid-quality',
      } as unknown as UpdateInput<'equipment'>

      const result = await repository.update('test-equipment', invalidUpdateData)

      expect(result.data).toBeNull()
      expect(result.error).toBeDefined()
      expect(result.error?.message).toBe('Validation failed')
      expect(result.error?.code).toBe('VALIDATION_ERROR')
    })
  })

  describe('delete', () => {
    it('should delete record successfully', async () => {
      server.use(
        http.delete('*/rest/v1/equipment', ({ request }) => {
          const url = new URL(request.url)
          const slugFilter = url.searchParams.get('slug')
          expect(slugFilter).toBe('eq.test-equipment')
          
          return HttpResponse.json(null, { status: 204 })
        })
      )
=======
      const mockUpdatedData = {
        name: "Updated Equipment",
        slug: "test-equipment",
        quality: "green",
        type: "equipable",
        sell_value: 150,
        guild_activity_points: 5,
        buy_value_coin: null,
        buy_value_gold: null,
        campaign_sources: null,
        crafting_gold_cost: null,
        hero_level_required: null,
      };

      mockSupabaseClient.single.mockResolvedValueOnce({
        data: mockUpdatedData,
        error: null,
      });

      const result = await repository.update("test-equipment", updateData);

      expect(mockSupabaseClient.from).toHaveBeenCalledWith("equipment");
      expect(mockSupabaseClient.update).toHaveBeenCalledWith(updateData);
      expect(mockSupabaseClient.eq).toHaveBeenCalledWith(
        "slug",
        "test-equipment"
      );
      expect(mockSupabaseClient.select).toHaveBeenCalled();
      expect(mockSupabaseClient.single).toHaveBeenCalled();
      expect(result.data).toEqual(mockUpdatedData);
      expect(result.error).toBeNull();
    });

    it("should handle validation errors for updates", async () => {
      const invalidUpdateData = {
        quality: "invalid-quality",
      } as unknown as UpdateInput<"equipment">;

      const result = await repository.update(
        "test-equipment",
        invalidUpdateData
      );

      expect(result.data).toBeNull();
      expect(result.error).toBeDefined();
      expect(result.error?.message).toBe("Validation failed");
      expect(result.error?.code).toBe("VALIDATION_ERROR");
    });
  });

  describe("delete", () => {
    it("should delete record successfully", async () => {
      mockSupabaseClient.eq.mockResolvedValueOnce({
        error: null,
      });
>>>>>>> ab62948c

      const result = await repository.delete("test-equipment");

<<<<<<< HEAD
      expect(result.data).toBe(true)
      expect(result.error).toBeNull()
    })

    it('should handle delete errors', async () => {
      server.use(
        http.delete('*/rest/v1/equipment', () => {
          return HttpResponse.json(
            {
              code: 'PGRST116',
              message: 'Record not found',
              details: 'No rows found',
            },
            { status: 404 }
          )
        })
      )
=======
      expect(mockSupabaseClient.from).toHaveBeenCalledWith("equipment");
      expect(mockSupabaseClient.delete).toHaveBeenCalled();
      expect(mockSupabaseClient.eq).toHaveBeenCalledWith(
        "slug",
        "test-equipment"
      );
      expect(result.data).toBe(true);
      expect(result.error).toBeNull();
    });

    it("should handle delete errors", async () => {
      const mockError = {
        message: "Record not found",
        code: "PGRST116",
        details: "No rows found",
      };

      mockSupabaseClient.eq.mockResolvedValueOnce({
        error: mockError,
      });
>>>>>>> ab62948c

      const result = await repository.delete("nonexistent");

      expect(result.data).toBeNull();
      expect(result.error).toEqual({
        message: "Not found",
        code: "NOT_FOUND",
        details: "Record not found",
      });
    });
  });

  describe("bulkCreate", () => {
    it("should handle bulk create successfully", async () => {
      const inputData: CreateInput<"equipment">[] = [
        {
          name: "Equipment 1",
          slug: "equipment-1",
          quality: "green",
          type: "equipable",
          sell_value: 100,
          guild_activity_points: 5,
        },
      ];

<<<<<<< HEAD
      const mockCreatedData = createMockEquipment(inputData[0])

      server.use(
        http.post('*/rest/v1/equipment', () => {
          return HttpResponse.json(mockCreatedData, { status: 201 })
        })
      )
=======
      const mockCreatedData = {
        ...inputData[0],
        buy_value_coin: null,
        buy_value_gold: null,
        campaign_sources: null,
        crafting_gold_cost: null,
        hero_level_required: null,
      };

      mockSupabaseClient.single.mockResolvedValueOnce({
        data: mockCreatedData,
        error: null,
      });
>>>>>>> ab62948c

      const result = await repository.bulkCreate(inputData);

      expect(result.data).toEqual([mockCreatedData]);
      expect(result.error).toBeNull();
    });

<<<<<<< HEAD
    it('should call onProgress callback during bulk operations', async () => {
      const inputData: CreateInput<'equipment'>[] = [
=======
    it("should handle partial failures in bulk operations", async () => {
      const inputData: CreateInput<"equipment">[] = [
        {
          name: "Equipment 1",
          slug: "equipment-1",
          quality: "green",
          type: "equipable",
          sell_value: 100,
          guild_activity_points: 5,
        },
        {
          name: "Equipment 2",
          slug: "equipment-2",
          quality: "blue",
          type: "fragment",
          sell_value: 200,
          guild_activity_points: 10,
        },
      ];

      const mockSuccessData = {
        ...inputData[0],
        buy_value_coin: null,
        buy_value_gold: null,
        campaign_sources: null,
        crafting_gold_cost: null,
        hero_level_required: null,
      };

      const mockError = {
        message: "Constraint violation",
        code: "23505",
        details: "Duplicate key",
      };

      mockSupabaseClient.single
        .mockResolvedValueOnce({
          data: mockSuccessData,
          error: null,
        })
        .mockResolvedValueOnce({
          data: null,
          error: mockError,
        });

      const result = await repository.bulkCreate(inputData);

      expect(result.data).toEqual([mockSuccessData]);
      expect(result.error).toBeDefined();
      expect(result.error?.message).toContain("1 errors");
      expect(result.error?.code).toBe("BULK_PARTIAL_FAILURE");
    });

    it("should call onProgress callback during bulk operations", async () => {
      const inputData: CreateInput<"equipment">[] = [
>>>>>>> ab62948c
        {
          name: "Equipment 1",
          slug: "equipment-1",
          quality: "green",
          type: "equipable",
          sell_value: 100,
          guild_activity_points: 5,
        },
      ];

<<<<<<< HEAD
      const mockCreatedData = createMockEquipment(inputData[0])

      server.use(
        http.post('*/rest/v1/equipment', () => {
          return HttpResponse.json(mockCreatedData, { status: 201 })
        })
      )
=======
      const mockCreatedData = {
        ...inputData[0],
        buy_value_coin: null,
        buy_value_gold: null,
        campaign_sources: null,
        crafting_gold_cost: null,
        hero_level_required: null,
      };

      mockSupabaseClient.single.mockResolvedValueOnce({
        data: mockCreatedData,
        error: null,
      });
>>>>>>> ab62948c

      const progressCallback = vi.fn();
      const result = await repository.bulkCreate(inputData, {
        onProgress: progressCallback,
      });

      expect(progressCallback).toHaveBeenCalledWith(1, 1);
      expect(result.data).toEqual([mockCreatedData]);
      expect(result.error).toBeNull();
    });
  });

  describe("upsert", () => {
    it("should upsert record successfully", async () => {
      const inputData: CreateInput<"equipment"> = {
        name: "Test Equipment",
        slug: "test-equipment",
        quality: "green",
        type: "equipable",
        sell_value: 100,
        guild_activity_points: 5,
      };

<<<<<<< HEAD
      const mockUpsertedData = createMockEquipment(inputData)

      server.use(
        http.post('*/rest/v1/equipment', async ({ request }) => {
          const body = await request.json()
          expect(body).toEqual(inputData)
          
          return HttpResponse.json(mockUpsertedData, { status: 201 })
        })
      )
=======
      const mockUpsertedData = {
        ...inputData,
        buy_value_coin: null,
        buy_value_gold: null,
        campaign_sources: null,
        crafting_gold_cost: null,
        hero_level_required: null,
      };

      mockSupabaseClient.single.mockResolvedValueOnce({
        data: mockUpsertedData,
        error: null,
      });
>>>>>>> ab62948c

      const result = await repository.upsert(inputData);

<<<<<<< HEAD
      expect(result.data).toEqual(mockUpsertedData)
      expect(result.error).toBeNull()
    })

    it('should handle upsert validation errors', async () => {
=======
      expect(mockSupabaseClient.from).toHaveBeenCalledWith("equipment");
      expect(mockSupabaseClient.upsert).toHaveBeenCalledWith(inputData, {
        onConflict: "slug",
        ignoreDuplicates: false,
      });
      expect(mockSupabaseClient.select).toHaveBeenCalled();
      expect(mockSupabaseClient.single).toHaveBeenCalled();
      expect(result.data).toEqual(mockUpsertedData);
      expect(result.error).toBeNull();
    });

    it("should handle upsert validation errors", async () => {
>>>>>>> ab62948c
      const invalidData = {
        name: "Test Equipment",
        slug: "test-equipment",
        quality: "invalid-quality",
        type: "equipable",
        sell_value: 100,
        guild_activity_points: 5,
<<<<<<< HEAD
      } as unknown as CreateInput<'equipment'>

      const result = await repository.upsert(invalidData)

      expect(result.data).toBeNull()
      expect(result.error).toBeDefined()
      expect(result.error?.message).toBe('Validation failed')
      expect(result.error?.code).toBe('VALIDATION_ERROR')
    })
  })
=======
      } as unknown as CreateInput<"equipment">;

      const result = await repository.upsert(invalidData);

      expect(result.data).toBeNull();
      expect(result.error).toBeDefined();
      expect(result.error?.message).toBe("Validation failed");
      expect(result.error?.code).toBe("VALIDATION_ERROR");
    });

    it("should handle upsert database errors", async () => {
      const inputData: CreateInput<"equipment"> = {
        name: "Test Equipment",
        slug: "test-equipment",
        quality: "green",
        type: "equipable",
        sell_value: 100,
        guild_activity_points: 5,
      };

      const mockError = {
        message: "Constraint violation",
        code: "23505",
        details: "Duplicate key",
      };

      mockSupabaseClient.single.mockResolvedValueOnce({
        data: null,
        error: mockError,
      });

      const result = await repository.upsert(inputData);

      expect(result.data).toBeNull();
      expect(result.error).toEqual({
        message: "Unique constraint violation",
        code: "CONSTRAINT_VIOLATION",
        details: "Constraint violation",
      });
    });
  });

  describe("bulkUpsert", () => {
    it("should handle bulk upsert successfully", async () => {
      const inputData: CreateInput<"equipment">[] = [
        {
          name: "Equipment 1",
          slug: "equipment-1",
          quality: "green",
          type: "equipable",
          sell_value: 100,
          guild_activity_points: 5,
        },
        {
          name: "Equipment 2",
          slug: "equipment-2",
          quality: "blue",
          type: "fragment",
          sell_value: 200,
          guild_activity_points: 10,
        },
      ];

      const mockUpsertedData = inputData.map((item) => ({
        ...item,
        buy_value_coin: null,
        buy_value_gold: null,
        campaign_sources: null,
        crafting_gold_cost: null,
        hero_level_required: null,
      }));

      mockSupabaseClient.single
        .mockResolvedValueOnce({
          data: mockUpsertedData[0],
          error: null,
        })
        .mockResolvedValueOnce({
          data: mockUpsertedData[1],
          error: null,
        });

      const result = await repository.bulkUpsert(inputData);

      expect(result.data).toEqual(mockUpsertedData);
      expect(result.error).toBeNull();
    });

    it("should handle partial failures in bulk upsert operations", async () => {
      const inputData: CreateInput<"equipment">[] = [
        {
          name: "Equipment 1",
          slug: "equipment-1",
          quality: "green",
          type: "equipable",
          sell_value: 100,
          guild_activity_points: 5,
        },
        {
          name: "Equipment 2",
          slug: "equipment-2",
          quality: "blue",
          type: "fragment",
          sell_value: 200,
          guild_activity_points: 10,
        },
      ];

      const mockSuccessData = {
        ...inputData[0],
        buy_value_coin: null,
        buy_value_gold: null,
        campaign_sources: null,
        crafting_gold_cost: null,
        hero_level_required: null,
      };

      const mockError = {
        message: "Permission denied",
        code: "42501",
        details: "RLS violation",
      };

      mockSupabaseClient.single
        .mockResolvedValueOnce({
          data: mockSuccessData,
          error: null,
        })
        .mockResolvedValueOnce({
          data: null,
          error: mockError,
        });

      const result = await repository.bulkUpsert(inputData);

      expect(result.data).toEqual([mockSuccessData]);
      expect(result.error).toBeDefined();
      expect(result.error?.message).toContain("1 errors");
      expect(result.error?.code).toBe("BULK_PARTIAL_FAILURE");
    });
  });
>>>>>>> ab62948c

  describe("protected methods", () => {
    it("should build basic select clause", () => {
      expect((repository as any).buildSelectClause()).toBe("*");
    });

    it("should build select clause with includes", () => {
      // Override getTableRelationships for this test
      (repository as any).getTableRelationships = vi.fn().mockReturnValue({
        equipment_stats: true,
        required_items: true,
      });

      const include = {
        equipment_stats: true,
        required_items: true,
      };
      const result = (repository as any).buildSelectClause(include);
      expect(result).toContain("equipment_stats(*)");
      expect(result).toContain("required_items(*)");
    });
  });

  describe("log capturing", () => {
    it("should capture error logs instead of outputting to console", async () => {
      // Simulate a database error that would trigger log.error
<<<<<<< HEAD
      server.use(
        http.get('*/rest/v1/equipment', () => {
          return HttpResponse.json(
            {
              code: 'CONNECTION_ERROR',
              message: 'Database connection failed',
              details: 'Connection timeout',
            },
            { status: 500 }
          )
        })
      )
=======
      const mockError = {
        message: "Database connection failed",
        code: "CONNECTION_ERROR",
        details: "Connection timeout",
      };

      mockSupabaseClient.select.mockResolvedValueOnce({
        data: null,
        error: mockError,
      });
>>>>>>> ab62948c

      await repository.findAll();

      // Verify that the error was captured in our log array
<<<<<<< HEAD
      expect(capturedLogs).toHaveLength(1)
      expect(capturedLogs[0].level).toBe('error')
      expect(capturedLogs[0].message).toContain('Error finding all equipment')
    })
  })
})
=======
      expect(capturedLogs).toHaveLength(1);
      expect(capturedLogs[0].level).toBe("error");
      expect(capturedLogs[0].message).toContain("Error finding all equipment");
      expect(capturedLogs[0].args).toEqual([mockError]);
    });
  });
});
>>>>>>> ab62948c
<|MERGE_RESOLUTION|>--- conflicted
+++ resolved
@@ -1,4 +1,3 @@
-<<<<<<< HEAD
 import { beforeEach, describe, expect, it, vi, afterEach } from 'vitest'
 import { z } from 'zod'
 import log from 'loglevel'
@@ -7,34 +6,6 @@
 import { server, resetStores, setEquipmentStore } from '~/__tests__/mocks/msw/server'
 import { createMockEquipment, createMockEquipmentList } from '~/__tests__/mocks/msw/factories'
 import { http, HttpResponse } from 'msw'
-=======
-import { beforeEach, describe, expect, it, vi, afterEach } from "vitest";
-import { z } from "zod";
-import log from "loglevel";
-import { BaseRepository } from "../BaseRepository";
-import type { CreateInput, UpdateInput } from "../types";
-
-const mockSupabaseClient = {
-  from: vi.fn().mockReturnThis(),
-  select: vi.fn().mockReturnThis(),
-  insert: vi.fn().mockReturnThis(),
-  update: vi.fn().mockReturnThis(),
-  upsert: vi.fn().mockReturnThis(),
-  delete: vi.fn().mockReturnThis(),
-  eq: vi.fn().mockReturnThis(),
-  order: vi.fn().mockReturnThis(),
-  limit: vi.fn().mockReturnThis(),
-  range: vi.fn().mockReturnThis(),
-  single: vi.fn(),
-};
-
-vi.mock("~/lib/supabase/client", () => ({
-  createClient: vi.fn(() => ({
-    supabase: mockSupabaseClient,
-    headers: undefined,
-  })),
-}));
->>>>>>> ab62948c
 
 const mockEquipmentSchema = z.object({
   name: z.string(),
@@ -62,14 +33,9 @@
   let originalMethodFactory: any;
 
   beforeEach(() => {
-<<<<<<< HEAD
     // Reset MSW store for clean tests
     resetStores()
-    
-=======
-    vi.clearAllMocks();
-
->>>>>>> ab62948c
+
     // Capture logs to in-memory array instead of console
     capturedLogs = [];
     originalMethodFactory = log.methodFactory;
@@ -90,7 +56,6 @@
     log.rebuild();
   });
 
-<<<<<<< HEAD
   describe('findAll', () => {
     it('should find all records successfully', async () => {
       const mockData = createMockEquipmentList(2, {
@@ -98,29 +63,9 @@
         type: 'equipable',
       })
       setEquipmentStore(mockData)
-=======
-  describe("findAll", () => {
-    it("should find all records successfully", async () => {
-      const mockData = [
-        {
-          name: "Test Equipment 1",
-          slug: "test-equipment-1",
-          quality: "green",
-          type: "equipable",
-          sell_value: 100,
-          guild_activity_points: 5,
-        },
-      ];
-
-      mockSupabaseClient.select.mockResolvedValueOnce({
-        data: mockData,
-        error: null,
-      });
->>>>>>> ab62948c
 
       const result = await repository.findAll();
 
-<<<<<<< HEAD
       expect(result.data).toEqual(mockData)
       expect(result.error).toBeNull()
     })
@@ -139,25 +84,6 @@
           )
         })
       )
-=======
-      expect(mockSupabaseClient.from).toHaveBeenCalledWith("equipment");
-      expect(mockSupabaseClient.select).toHaveBeenCalledWith("*");
-      expect(result.data).toEqual(mockData);
-      expect(result.error).toBeNull();
-    });
-
-    it("should handle database errors gracefully", async () => {
-      const mockError = {
-        message: "Database connection failed",
-        code: "CONNECTION_ERROR",
-        details: "Connection timeout",
-      };
-
-      mockSupabaseClient.select.mockResolvedValueOnce({
-        data: null,
-        error: mockError,
-      });
->>>>>>> ab62948c
 
       const result = await repository.findAll();
 
@@ -169,7 +95,6 @@
       });
     });
 
-<<<<<<< HEAD
     it('should apply where conditions', async () => {
       const mockData = createMockEquipmentList(1, {
         quality: 'green',
@@ -183,33 +108,13 @@
           const url = new URL(request.url)
           const qualityFilter = url.searchParams.get('quality')
           expect(qualityFilter).toBe('eq.green')
-          
+
           return HttpResponse.json(mockData)
         })
       )
-=======
-    it("should apply where conditions", async () => {
-      const mockData = [
-        {
-          name: "Test",
-          slug: "test",
-          quality: "green",
-          type: "equipable",
-          sell_value: 100,
-          guild_activity_points: 5,
-        },
-      ];
-
-      // Mock the final call in the chain to resolve the promise
-      mockSupabaseClient.eq.mockResolvedValueOnce({
-        data: mockData,
-        error: null,
-      });
->>>>>>> ab62948c
 
       const result = await repository.findAll({ where: { quality: "green" } });
 
-<<<<<<< HEAD
       expect(result.data).toEqual(mockData)
       expect(result.error).toBeNull()
     })
@@ -224,69 +129,15 @@
           const url = new URL(request.url)
           const orderParam = url.searchParams.get('order')
           expect(orderParam).toBe('name.asc')
-          
+
           return HttpResponse.json(mockData)
         })
       )
-=======
-      expect(mockSupabaseClient.from).toHaveBeenCalledWith("equipment");
-      expect(mockSupabaseClient.select).toHaveBeenCalledWith("*");
-      expect(mockSupabaseClient.eq).toHaveBeenCalledWith("quality", "green");
-      expect(result.data).toEqual(mockData);
-      expect(result.error).toBeNull();
-    });
-
-    it("should apply ordering", async () => {
-      const mockData = [
-        {
-          name: "Test",
-          slug: "test",
-          quality: "green",
-          type: "equipable",
-          sell_value: 100,
-          guild_activity_points: 5,
-        },
-      ];
-
-      mockSupabaseClient.order.mockResolvedValueOnce({
-        data: mockData,
-        error: null,
-      });
 
       const result = await repository.findAll({
         orderBy: { column: "name", ascending: true },
       });
 
-      expect(mockSupabaseClient.from).toHaveBeenCalledWith("equipment");
-      expect(mockSupabaseClient.select).toHaveBeenCalledWith("*");
-      expect(mockSupabaseClient.order).toHaveBeenCalledWith("name", {
-        ascending: true,
-      });
-      expect(result.data).toEqual(mockData);
-      expect(result.error).toBeNull();
-    });
-
-    it("should apply multiple ordering criteria", async () => {
-      const mockData = [
-        {
-          name: "Test",
-          slug: "test",
-          quality: "green",
-          type: "equipable",
-          sell_value: 100,
-          guild_activity_points: 5,
-        },
-      ];
->>>>>>> ab62948c
-
-      // Mock the chain to return mockData on the final call
-      mockSupabaseClient.order.mockReturnValueOnce(mockSupabaseClient);
-      mockSupabaseClient.order.mockResolvedValueOnce({
-        data: mockData,
-        error: null,
-      });
-
-<<<<<<< HEAD
       expect(result.data).toEqual(mockData)
       expect(result.error).toBeNull()
     })
@@ -302,17 +153,17 @@
           const orderParams = url.searchParams.getAll('order')
           // Supabase combines multiple orders into a single comma-separated parameter
           expect(orderParams).toContain('quality.asc,name.desc')
-          
+
           return HttpResponse.json(mockData)
         })
       )
 
-      const result = await repository.findAll({ 
+      const result = await repository.findAll({
         orderBy: [
-          { column: 'quality', ascending: true },
-          { column: 'name', ascending: false }
-        ]
-      })
+          { column: "quality", ascending: true },
+          { column: "name", ascending: false },
+        ],
+      });
 
       expect(result.data).toEqual(mockData)
       expect(result.error).toBeNull()
@@ -328,12 +179,12 @@
           const url = new URL(request.url)
           const limitParam = url.searchParams.get('limit')
           expect(limitParam).toBe('10')
-          
+
           return HttpResponse.json(mockData)
         })
       )
 
-      const result = await repository.findAll({ limit: 10 })
+      const result = await repository.findAll({ limit: 10 });
 
       expect(result.data).toEqual(mockData)
       expect(result.error).toBeNull()
@@ -353,11 +204,11 @@
           const url = new URL(request.url)
           const slugFilter = url.searchParams.get('slug')
           expect(slugFilter).toBe('eq.test-equipment')
-          
+
           // Check for single object request
           const acceptHeader = request.headers.get('Accept')
           expect(acceptHeader).toContain('application/vnd.pgrst.object+json')
-          
+
           return HttpResponse.json(mockData)
         })
       )
@@ -381,94 +232,6 @@
           )
         })
       )
-=======
-      const result = await repository.findAll({
-        orderBy: [
-          { column: "quality", ascending: true },
-          { column: "name", ascending: false },
-        ],
-      });
-
-      expect(mockSupabaseClient.from).toHaveBeenCalledWith("equipment");
-      expect(mockSupabaseClient.select).toHaveBeenCalledWith("*");
-      expect(mockSupabaseClient.order).toHaveBeenCalledWith("quality", {
-        ascending: true,
-      });
-      expect(mockSupabaseClient.order).toHaveBeenCalledWith("name", {
-        ascending: false,
-      });
-      expect(result.data).toEqual(mockData);
-      expect(result.error).toBeNull();
-    });
-
-    it("should apply limit", async () => {
-      const mockData = [
-        {
-          name: "Test",
-          slug: "test",
-          quality: "green",
-          type: "equipable",
-          sell_value: 100,
-          guild_activity_points: 5,
-        },
-      ];
-
-      mockSupabaseClient.limit.mockResolvedValueOnce({
-        data: mockData,
-        error: null,
-      });
-
-      const result = await repository.findAll({ limit: 10 });
-
-      expect(mockSupabaseClient.from).toHaveBeenCalledWith("equipment");
-      expect(mockSupabaseClient.select).toHaveBeenCalledWith("*");
-      expect(mockSupabaseClient.limit).toHaveBeenCalledWith(10);
-      expect(result.data).toEqual(mockData);
-      expect(result.error).toBeNull();
-    });
-  });
-
-  describe("findById", () => {
-    it("should find record by id successfully", async () => {
-      const mockData = {
-        name: "Test Equipment",
-        slug: "test-equipment",
-        quality: "green",
-        type: "equipable",
-        sell_value: 100,
-        guild_activity_points: 5,
-      };
-
-      mockSupabaseClient.single.mockResolvedValueOnce({
-        data: mockData,
-        error: null,
-      });
-
-      const result = await repository.findById("test-equipment");
-
-      expect(mockSupabaseClient.from).toHaveBeenCalledWith("equipment");
-      expect(mockSupabaseClient.select).toHaveBeenCalledWith("*");
-      expect(mockSupabaseClient.eq).toHaveBeenCalledWith(
-        "slug",
-        "test-equipment"
-      );
-      expect(mockSupabaseClient.single).toHaveBeenCalled();
-      expect(result.data).toEqual(mockData);
-      expect(result.error).toBeNull();
-    });
-
-    it("should handle not found errors", async () => {
-      const mockError = {
-        message: "Record not found",
-        code: "PGRST116",
-        details: "No rows found",
-      };
-
-      mockSupabaseClient.single.mockResolvedValueOnce({
-        data: null,
-        error: mockError,
-      });
->>>>>>> ab62948c
 
       const result = await repository.findById("nonexistent");
 
@@ -492,51 +255,25 @@
         guild_activity_points: 5,
       };
 
-<<<<<<< HEAD
       const mockCreatedData = createMockEquipment(inputData)
 
       server.use(
         http.post('*/rest/v1/equipment', async ({ request }) => {
           const body = await request.json()
           expect(body).toEqual(inputData)
-          
+
           const acceptHeader = request.headers.get('Accept')
           expect(acceptHeader).toContain('application/vnd.pgrst.object+json')
-          
+
           return HttpResponse.json(mockCreatedData, { status: 201 })
         })
       )
-=======
-      const mockCreatedData = {
-        ...inputData,
-        buy_value_coin: null,
-        buy_value_gold: null,
-        campaign_sources: null,
-        crafting_gold_cost: null,
-        hero_level_required: null,
-      };
-
-      mockSupabaseClient.single.mockResolvedValueOnce({
-        data: mockCreatedData,
-        error: null,
-      });
->>>>>>> ab62948c
 
       const result = await repository.create(inputData);
 
-<<<<<<< HEAD
       expect(result.data).toEqual(mockCreatedData)
       expect(result.error).toBeNull()
     })
-=======
-      expect(mockSupabaseClient.from).toHaveBeenCalledWith("equipment");
-      expect(mockSupabaseClient.insert).toHaveBeenCalledWith(inputData);
-      expect(mockSupabaseClient.select).toHaveBeenCalled();
-      expect(mockSupabaseClient.single).toHaveBeenCalled();
-      expect(result.data).toEqual(mockCreatedData);
-      expect(result.error).toBeNull();
-    });
->>>>>>> ab62948c
 
     it("should handle validation errors", async () => {
       const invalidData = {
@@ -566,7 +303,6 @@
         guild_activity_points: 5,
       };
 
-<<<<<<< HEAD
       server.use(
         http.post('*/rest/v1/equipment', () => {
           return HttpResponse.json(
@@ -579,18 +315,6 @@
           )
         })
       )
-=======
-      const mockError = {
-        message: "Unique constraint violation",
-        code: "23505",
-        details: "Key (slug)=(new-equipment) already exists",
-      };
-
-      mockSupabaseClient.single.mockResolvedValueOnce({
-        data: null,
-        error: mockError,
-      });
->>>>>>> ab62948c
 
       const result = await repository.create(inputData);
 
@@ -614,7 +338,6 @@
         guild_activity_points: 5,
       };
 
-<<<<<<< HEAD
       const existingData = createMockEquipment(inputData)
 
       // Mock findById to return existing record
@@ -622,51 +345,21 @@
         http.get('*/rest/v1/equipment', ({ request }) => {
           const url = new URL(request.url)
           const slugFilter = url.searchParams.get('slug')
-          
+
           if (slugFilter === 'eq.existing-equipment') {
             return HttpResponse.json(existingData)
           }
-          
+
           return HttpResponse.json([])
         })
       )
 
-      const result = await repository.create(inputData, { skipExisting: true })
+      const result = await repository.create(inputData, { skipExisting: true });
 
       expect(result.data).toEqual(existingData)
       expect(result.error).toBeNull()
       expect(result.skipped).toBe(true)
     })
-
-    it('should create new record when skipExisting is true but record does not exist', async () => {
-      const inputData: CreateInput<'equipment'> = {
-        name: 'New Equipment',
-        slug: 'new-equipment',
-        quality: 'green',
-        type: 'equipable',
-=======
-      const existingData = {
-        ...inputData,
-        buy_value_coin: null,
-        buy_value_gold: null,
-        campaign_sources: null,
-        crafting_gold_cost: null,
-        hero_level_required: null,
-      };
-
-      // Mock findById to return existing record
-      mockSupabaseClient.single.mockResolvedValueOnce({
-        data: existingData,
-        error: null,
-      });
-
-      const result = await repository.create(inputData, { skipExisting: true });
-
-      expect(result.data).toEqual(existingData);
-      expect(result.error).toBeNull();
-      expect(result.skipped).toBe(true);
-      expect(mockSupabaseClient.insert).not.toHaveBeenCalled();
-    });
 
     it("should create new record when skipExisting is true but record does not exist", async () => {
       const inputData: CreateInput<"equipment"> = {
@@ -674,12 +367,10 @@
         slug: "new-equipment",
         quality: "green",
         type: "equipable",
->>>>>>> ab62948c
         sell_value: 100,
         guild_activity_points: 5,
       };
 
-<<<<<<< HEAD
       const createdData = createMockEquipment(inputData)
 
       // Mock findById to return no record, then successful create
@@ -687,14 +378,14 @@
         http.get('*/rest/v1/equipment', ({ request }) => {
           const url = new URL(request.url)
           const slugFilter = url.searchParams.get('slug')
-          
+
           if (slugFilter === 'eq.new-equipment') {
             return HttpResponse.json(
               { code: 'PGRST116', message: 'Not found' },
               { status: 404 }
             )
           }
-          
+
           return HttpResponse.json([])
         }),
         http.post('*/rest/v1/equipment', () => {
@@ -702,140 +393,13 @@
         })
       )
 
-      const result = await repository.create(inputData, { skipExisting: true })
+      const result = await repository.create(inputData, { skipExisting: true });
 
       expect(result.data).toEqual(createdData)
       expect(result.error).toBeNull()
       expect(result.skipped).toBe(false)
     })
   })
-
-  describe('update', () => {
-    it('should update record successfully', async () => {
-      const updateData: UpdateInput<'equipment'> = {
-        name: 'Updated Equipment',
-=======
-      const createdData = {
-        ...inputData,
-        buy_value_coin: null,
-        buy_value_gold: null,
-        campaign_sources: null,
-        crafting_gold_cost: null,
-        hero_level_required: null,
-      };
-
-      // Mock findById to return no record
-      mockSupabaseClient.single
-        .mockResolvedValueOnce({
-          data: null,
-          error: { message: "Not found", code: "PGRST116" },
-        })
-        .mockResolvedValueOnce({
-          data: createdData,
-          error: null,
-        });
-
-      const result = await repository.create(inputData, { skipExisting: true });
-
-      expect(result.data).toEqual(createdData);
-      expect(result.error).toBeNull();
-      expect(result.skipped).toBe(false);
-      expect(mockSupabaseClient.insert).toHaveBeenCalledWith(inputData);
-    });
-
-    it("should return error when skipExisting is false and record exists", async () => {
-      const inputData: CreateInput<"equipment"> = {
-        name: "Existing Equipment",
-        slug: "existing-equipment",
-        quality: "green",
-        type: "equipable",
-        sell_value: 100,
-        guild_activity_points: 5,
-      };
-
-      const mockError = {
-        message: "Unique constraint violation",
-        code: "23505",
-        details: "Key (slug)=(existing-equipment) already exists",
-      };
-
-      mockSupabaseClient.single.mockResolvedValueOnce({
-        data: null,
-        error: mockError,
-      });
-
-      const result = await repository.create(inputData, {
-        skipExisting: false,
-      });
-
-      expect(result.data).toBeNull();
-      expect(result.error).toEqual({
-        message: "Unique constraint violation",
-        code: "CONSTRAINT_VIOLATION",
-        details: "Unique constraint violation",
-      });
-      expect(result.skipped).toBeUndefined();
-    });
-  });
-
-  describe("bulkCreate with skipExisting", () => {
-    it("should handle mixed creation and skipping", async () => {
-      const inputData: CreateInput<"equipment">[] = [
-        {
-          name: "New Equipment",
-          slug: "new-equipment",
-          quality: "green",
-          type: "equipable",
-          sell_value: 100,
-          guild_activity_points: 5,
-        },
-        {
-          name: "Existing Equipment",
-          slug: "existing-equipment",
-          quality: "blue",
-          type: "fragment",
-          sell_value: 200,
-          guild_activity_points: 10,
-        },
-      ];
-
-      const newEquipmentData = {
-        ...inputData[0],
-        buy_value_coin: null,
-        buy_value_gold: null,
-        campaign_sources: null,
-        crafting_gold_cost: null,
-        hero_level_required: null,
-      };
-      const existingEquipmentData = {
-        ...inputData[1],
-        buy_value_coin: null,
-        buy_value_gold: null,
-        campaign_sources: null,
-        crafting_gold_cost: null,
-        hero_level_required: null,
-      };
-
-      // Mock responses for create calls
-      mockSupabaseClient.single
-        // First item - findById returns null (doesn't exist), then insert succeeds
-        .mockResolvedValueOnce({
-          data: null,
-          error: { message: "Not found", code: "PGRST116" },
-        })
-        .mockResolvedValueOnce({ data: newEquipmentData, error: null })
-        // Second item - findById returns existing record (no insert call)
-        .mockResolvedValueOnce({ data: existingEquipmentData, error: null });
-
-      const result = await repository.bulkCreate(inputData, {
-        skipExisting: true,
-      });
-
-      // Should have exactly 1 created item and 1 skipped item
-      expect(result.data).toHaveLength(1);
-      expect(result.error).toBeDefined();
-      expect(result.error?.code).toBe("BULK_PARTIAL_SUCCESS");
-      expect((result.error?.details as any)?.skipped).toHaveLength(1);
 
       // The created item should have the properties we expect
       expect(result.data?.[0]).toBeDefined();
@@ -847,11 +411,9 @@
     it("should update record successfully", async () => {
       const updateData: UpdateInput<"equipment"> = {
         name: "Updated Equipment",
->>>>>>> ab62948c
         sell_value: 150,
       };
 
-<<<<<<< HEAD
       const mockUpdatedData = createMockEquipment({
         slug: 'test-equipment',
         name: 'Updated Equipment',
@@ -863,10 +425,10 @@
           const url = new URL(request.url)
           const slugFilter = url.searchParams.get('slug')
           expect(slugFilter).toBe('eq.test-equipment')
-          
+
           const body = await request.json()
           expect(body).toEqual(updateData)
-          
+
           return HttpResponse.json(mockUpdatedData)
         })
       )
@@ -876,65 +438,6 @@
       expect(result.data).toEqual(mockUpdatedData)
       expect(result.error).toBeNull()
     })
-
-    it('should handle validation errors for updates', async () => {
-      const invalidUpdateData = {
-        quality: 'invalid-quality',
-      } as unknown as UpdateInput<'equipment'>
-
-      const result = await repository.update('test-equipment', invalidUpdateData)
-
-      expect(result.data).toBeNull()
-      expect(result.error).toBeDefined()
-      expect(result.error?.message).toBe('Validation failed')
-      expect(result.error?.code).toBe('VALIDATION_ERROR')
-    })
-  })
-
-  describe('delete', () => {
-    it('should delete record successfully', async () => {
-      server.use(
-        http.delete('*/rest/v1/equipment', ({ request }) => {
-          const url = new URL(request.url)
-          const slugFilter = url.searchParams.get('slug')
-          expect(slugFilter).toBe('eq.test-equipment')
-          
-          return HttpResponse.json(null, { status: 204 })
-        })
-      )
-=======
-      const mockUpdatedData = {
-        name: "Updated Equipment",
-        slug: "test-equipment",
-        quality: "green",
-        type: "equipable",
-        sell_value: 150,
-        guild_activity_points: 5,
-        buy_value_coin: null,
-        buy_value_gold: null,
-        campaign_sources: null,
-        crafting_gold_cost: null,
-        hero_level_required: null,
-      };
-
-      mockSupabaseClient.single.mockResolvedValueOnce({
-        data: mockUpdatedData,
-        error: null,
-      });
-
-      const result = await repository.update("test-equipment", updateData);
-
-      expect(mockSupabaseClient.from).toHaveBeenCalledWith("equipment");
-      expect(mockSupabaseClient.update).toHaveBeenCalledWith(updateData);
-      expect(mockSupabaseClient.eq).toHaveBeenCalledWith(
-        "slug",
-        "test-equipment"
-      );
-      expect(mockSupabaseClient.select).toHaveBeenCalled();
-      expect(mockSupabaseClient.single).toHaveBeenCalled();
-      expect(result.data).toEqual(mockUpdatedData);
-      expect(result.error).toBeNull();
-    });
 
     it("should handle validation errors for updates", async () => {
       const invalidUpdateData = {
@@ -953,16 +456,20 @@
     });
   });
 
-  describe("delete", () => {
-    it("should delete record successfully", async () => {
-      mockSupabaseClient.eq.mockResolvedValueOnce({
-        error: null,
-      });
->>>>>>> ab62948c
+  describe('delete', () => {
+    it('should delete record successfully', async () => {
+      server.use(
+        http.delete('*/rest/v1/equipment', ({ request }) => {
+          const url = new URL(request.url)
+          const slugFilter = url.searchParams.get('slug')
+          expect(slugFilter).toBe('eq.test-equipment')
+
+          return HttpResponse.json(null, { status: 204 })
+        })
+      )
 
       const result = await repository.delete("test-equipment");
 
-<<<<<<< HEAD
       expect(result.data).toBe(true)
       expect(result.error).toBeNull()
     })
@@ -980,28 +487,6 @@
           )
         })
       )
-=======
-      expect(mockSupabaseClient.from).toHaveBeenCalledWith("equipment");
-      expect(mockSupabaseClient.delete).toHaveBeenCalled();
-      expect(mockSupabaseClient.eq).toHaveBeenCalledWith(
-        "slug",
-        "test-equipment"
-      );
-      expect(result.data).toBe(true);
-      expect(result.error).toBeNull();
-    });
-
-    it("should handle delete errors", async () => {
-      const mockError = {
-        message: "Record not found",
-        code: "PGRST116",
-        details: "No rows found",
-      };
-
-      mockSupabaseClient.eq.mockResolvedValueOnce({
-        error: mockError,
-      });
->>>>>>> ab62948c
 
       const result = await repository.delete("nonexistent");
 
@@ -1027,7 +512,6 @@
         },
       ];
 
-<<<<<<< HEAD
       const mockCreatedData = createMockEquipment(inputData[0])
 
       server.use(
@@ -1035,21 +519,6 @@
           return HttpResponse.json(mockCreatedData, { status: 201 })
         })
       )
-=======
-      const mockCreatedData = {
-        ...inputData[0],
-        buy_value_coin: null,
-        buy_value_gold: null,
-        campaign_sources: null,
-        crafting_gold_cost: null,
-        hero_level_required: null,
-      };
-
-      mockSupabaseClient.single.mockResolvedValueOnce({
-        data: mockCreatedData,
-        error: null,
-      });
->>>>>>> ab62948c
 
       const result = await repository.bulkCreate(inputData);
 
@@ -1057,66 +526,8 @@
       expect(result.error).toBeNull();
     });
 
-<<<<<<< HEAD
     it('should call onProgress callback during bulk operations', async () => {
       const inputData: CreateInput<'equipment'>[] = [
-=======
-    it("should handle partial failures in bulk operations", async () => {
-      const inputData: CreateInput<"equipment">[] = [
-        {
-          name: "Equipment 1",
-          slug: "equipment-1",
-          quality: "green",
-          type: "equipable",
-          sell_value: 100,
-          guild_activity_points: 5,
-        },
-        {
-          name: "Equipment 2",
-          slug: "equipment-2",
-          quality: "blue",
-          type: "fragment",
-          sell_value: 200,
-          guild_activity_points: 10,
-        },
-      ];
-
-      const mockSuccessData = {
-        ...inputData[0],
-        buy_value_coin: null,
-        buy_value_gold: null,
-        campaign_sources: null,
-        crafting_gold_cost: null,
-        hero_level_required: null,
-      };
-
-      const mockError = {
-        message: "Constraint violation",
-        code: "23505",
-        details: "Duplicate key",
-      };
-
-      mockSupabaseClient.single
-        .mockResolvedValueOnce({
-          data: mockSuccessData,
-          error: null,
-        })
-        .mockResolvedValueOnce({
-          data: null,
-          error: mockError,
-        });
-
-      const result = await repository.bulkCreate(inputData);
-
-      expect(result.data).toEqual([mockSuccessData]);
-      expect(result.error).toBeDefined();
-      expect(result.error?.message).toContain("1 errors");
-      expect(result.error?.code).toBe("BULK_PARTIAL_FAILURE");
-    });
-
-    it("should call onProgress callback during bulk operations", async () => {
-      const inputData: CreateInput<"equipment">[] = [
->>>>>>> ab62948c
         {
           name: "Equipment 1",
           slug: "equipment-1",
@@ -1127,7 +538,6 @@
         },
       ];
 
-<<<<<<< HEAD
       const mockCreatedData = createMockEquipment(inputData[0])
 
       server.use(
@@ -1135,21 +545,6 @@
           return HttpResponse.json(mockCreatedData, { status: 201 })
         })
       )
-=======
-      const mockCreatedData = {
-        ...inputData[0],
-        buy_value_coin: null,
-        buy_value_gold: null,
-        campaign_sources: null,
-        crafting_gold_cost: null,
-        hero_level_required: null,
-      };
-
-      mockSupabaseClient.single.mockResolvedValueOnce({
-        data: mockCreatedData,
-        error: null,
-      });
->>>>>>> ab62948c
 
       const progressCallback = vi.fn();
       const result = await repository.bulkCreate(inputData, {
@@ -1173,55 +568,24 @@
         guild_activity_points: 5,
       };
 
-<<<<<<< HEAD
       const mockUpsertedData = createMockEquipment(inputData)
 
       server.use(
         http.post('*/rest/v1/equipment', async ({ request }) => {
           const body = await request.json()
           expect(body).toEqual(inputData)
-          
+
           return HttpResponse.json(mockUpsertedData, { status: 201 })
         })
       )
-=======
-      const mockUpsertedData = {
-        ...inputData,
-        buy_value_coin: null,
-        buy_value_gold: null,
-        campaign_sources: null,
-        crafting_gold_cost: null,
-        hero_level_required: null,
-      };
-
-      mockSupabaseClient.single.mockResolvedValueOnce({
-        data: mockUpsertedData,
-        error: null,
-      });
->>>>>>> ab62948c
 
       const result = await repository.upsert(inputData);
 
-<<<<<<< HEAD
       expect(result.data).toEqual(mockUpsertedData)
       expect(result.error).toBeNull()
     })
 
-    it('should handle upsert validation errors', async () => {
-=======
-      expect(mockSupabaseClient.from).toHaveBeenCalledWith("equipment");
-      expect(mockSupabaseClient.upsert).toHaveBeenCalledWith(inputData, {
-        onConflict: "slug",
-        ignoreDuplicates: false,
-      });
-      expect(mockSupabaseClient.select).toHaveBeenCalled();
-      expect(mockSupabaseClient.single).toHaveBeenCalled();
-      expect(result.data).toEqual(mockUpsertedData);
-      expect(result.error).toBeNull();
-    });
-
     it("should handle upsert validation errors", async () => {
->>>>>>> ab62948c
       const invalidData = {
         name: "Test Equipment",
         slug: "test-equipment",
@@ -1229,10 +593,9 @@
         type: "equipable",
         sell_value: 100,
         guild_activity_points: 5,
-<<<<<<< HEAD
-      } as unknown as CreateInput<'equipment'>
-
-      const result = await repository.upsert(invalidData)
+      } as unknown as CreateInput<"equipment">;
+
+      const result = await repository.upsert(invalidData);
 
       expect(result.data).toBeNull()
       expect(result.error).toBeDefined()
@@ -1240,149 +603,6 @@
       expect(result.error?.code).toBe('VALIDATION_ERROR')
     })
   })
-=======
-      } as unknown as CreateInput<"equipment">;
-
-      const result = await repository.upsert(invalidData);
-
-      expect(result.data).toBeNull();
-      expect(result.error).toBeDefined();
-      expect(result.error?.message).toBe("Validation failed");
-      expect(result.error?.code).toBe("VALIDATION_ERROR");
-    });
-
-    it("should handle upsert database errors", async () => {
-      const inputData: CreateInput<"equipment"> = {
-        name: "Test Equipment",
-        slug: "test-equipment",
-        quality: "green",
-        type: "equipable",
-        sell_value: 100,
-        guild_activity_points: 5,
-      };
-
-      const mockError = {
-        message: "Constraint violation",
-        code: "23505",
-        details: "Duplicate key",
-      };
-
-      mockSupabaseClient.single.mockResolvedValueOnce({
-        data: null,
-        error: mockError,
-      });
-
-      const result = await repository.upsert(inputData);
-
-      expect(result.data).toBeNull();
-      expect(result.error).toEqual({
-        message: "Unique constraint violation",
-        code: "CONSTRAINT_VIOLATION",
-        details: "Constraint violation",
-      });
-    });
-  });
-
-  describe("bulkUpsert", () => {
-    it("should handle bulk upsert successfully", async () => {
-      const inputData: CreateInput<"equipment">[] = [
-        {
-          name: "Equipment 1",
-          slug: "equipment-1",
-          quality: "green",
-          type: "equipable",
-          sell_value: 100,
-          guild_activity_points: 5,
-        },
-        {
-          name: "Equipment 2",
-          slug: "equipment-2",
-          quality: "blue",
-          type: "fragment",
-          sell_value: 200,
-          guild_activity_points: 10,
-        },
-      ];
-
-      const mockUpsertedData = inputData.map((item) => ({
-        ...item,
-        buy_value_coin: null,
-        buy_value_gold: null,
-        campaign_sources: null,
-        crafting_gold_cost: null,
-        hero_level_required: null,
-      }));
-
-      mockSupabaseClient.single
-        .mockResolvedValueOnce({
-          data: mockUpsertedData[0],
-          error: null,
-        })
-        .mockResolvedValueOnce({
-          data: mockUpsertedData[1],
-          error: null,
-        });
-
-      const result = await repository.bulkUpsert(inputData);
-
-      expect(result.data).toEqual(mockUpsertedData);
-      expect(result.error).toBeNull();
-    });
-
-    it("should handle partial failures in bulk upsert operations", async () => {
-      const inputData: CreateInput<"equipment">[] = [
-        {
-          name: "Equipment 1",
-          slug: "equipment-1",
-          quality: "green",
-          type: "equipable",
-          sell_value: 100,
-          guild_activity_points: 5,
-        },
-        {
-          name: "Equipment 2",
-          slug: "equipment-2",
-          quality: "blue",
-          type: "fragment",
-          sell_value: 200,
-          guild_activity_points: 10,
-        },
-      ];
-
-      const mockSuccessData = {
-        ...inputData[0],
-        buy_value_coin: null,
-        buy_value_gold: null,
-        campaign_sources: null,
-        crafting_gold_cost: null,
-        hero_level_required: null,
-      };
-
-      const mockError = {
-        message: "Permission denied",
-        code: "42501",
-        details: "RLS violation",
-      };
-
-      mockSupabaseClient.single
-        .mockResolvedValueOnce({
-          data: mockSuccessData,
-          error: null,
-        })
-        .mockResolvedValueOnce({
-          data: null,
-          error: mockError,
-        });
-
-      const result = await repository.bulkUpsert(inputData);
-
-      expect(result.data).toEqual([mockSuccessData]);
-      expect(result.error).toBeDefined();
-      expect(result.error?.message).toContain("1 errors");
-      expect(result.error?.code).toBe("BULK_PARTIAL_FAILURE");
-    });
-  });
->>>>>>> ab62948c
 
   describe("protected methods", () => {
     it("should build basic select clause", () => {
@@ -1409,7 +629,6 @@
   describe("log capturing", () => {
     it("should capture error logs instead of outputting to console", async () => {
       // Simulate a database error that would trigger log.error
-<<<<<<< HEAD
       server.use(
         http.get('*/rest/v1/equipment', () => {
           return HttpResponse.json(
@@ -1422,35 +641,13 @@
           )
         })
       )
-=======
-      const mockError = {
-        message: "Database connection failed",
-        code: "CONNECTION_ERROR",
-        details: "Connection timeout",
-      };
-
-      mockSupabaseClient.select.mockResolvedValueOnce({
-        data: null,
-        error: mockError,
-      });
->>>>>>> ab62948c
 
       await repository.findAll();
 
       // Verify that the error was captured in our log array
-<<<<<<< HEAD
       expect(capturedLogs).toHaveLength(1)
       expect(capturedLogs[0].level).toBe('error')
       expect(capturedLogs[0].message).toContain('Error finding all equipment')
     })
   })
-})
-=======
-      expect(capturedLogs).toHaveLength(1);
-      expect(capturedLogs[0].level).toBe("error");
-      expect(capturedLogs[0].message).toContain("Error finding all equipment");
-      expect(capturedLogs[0].args).toEqual([mockError]);
-    });
-  });
-});
->>>>>>> ab62948c
+})