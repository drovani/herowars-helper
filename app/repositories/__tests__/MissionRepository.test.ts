<<<<<<< HEAD
import { describe, it, expect, beforeEach, vi, afterEach } from "vitest"
import log from "loglevel"
import { http, HttpResponse } from 'msw'
import { MissionRepository } from "../MissionRepository"
import { server, resetStores, setMissionStore, setChapterStore, setEquipmentStore } from '~/__tests__/mocks/msw/server'
import { createMockMission, createMockChapter, createMockEquipment, createMockMissionList, createMockChapterList } from '~/__tests__/mocks/msw/factories'

describe("MissionRepository", () => {
  let repository: MissionRepository
  let capturedLogs: Array<{level: string, message: string, args: any[]}> = []
  let originalMethodFactory: any

  beforeEach(() => {
    // Reset MSW stores for clean tests
    resetStores()
    
=======
import { describe, it, expect, beforeEach, vi, afterEach } from "vitest";
import log from "loglevel";
import { MissionRepository } from "../MissionRepository";

// Mock the supabase client
const mockSupabaseClient = {
  from: vi.fn().mockReturnThis(),
  select: vi.fn().mockReturnThis(),
  insert: vi.fn().mockReturnThis(),
  update: vi.fn().mockReturnThis(),
  delete: vi.fn().mockReturnThis(),
  eq: vi.fn().mockReturnThis(),
  in: vi.fn().mockReturnThis(),
  order: vi.fn().mockReturnThis(),
  limit: vi.fn().mockReturnThis(),
  range: vi.fn().mockReturnThis(),
  single: vi.fn().mockResolvedValue({ data: null, error: null }),
  gte: vi.fn().mockReturnThis(),
  neq: vi.fn().mockReturnThis(),
  upsert: vi.fn().mockReturnThis(),
};

vi.mock("~/lib/supabase/client", () => ({
  createClient: vi.fn(() => ({
    supabase: mockSupabaseClient,
  })),
}));

describe("MissionRepository", () => {
  let repository: MissionRepository;
  let mockSupabase: any;
  let capturedLogs: Array<{ level: string; message: string; args: any[] }> = [];
  let originalMethodFactory: any;

  beforeEach(() => {
    vi.clearAllMocks();

>>>>>>> ab62948c
    // Capture logs to in-memory array instead of console
    capturedLogs = [];
    originalMethodFactory = log.methodFactory;
    log.methodFactory = function (methodName, _logLevel, _loggerName) {
      return function (message, ...args) {
        capturedLogs.push({ level: methodName, message, args });
        // Silent - don't output to console
<<<<<<< HEAD
      }
    }
    log.rebuild()
    
    repository = new MissionRepository()
  })
=======
      };
    };
    log.rebuild();

    repository = new MissionRepository();
    mockSupabase = (repository as any).supabase;
  });
>>>>>>> ab62948c

  afterEach(() => {
    // Restore original logging behavior
    log.methodFactory = originalMethodFactory;
    log.rebuild();
  });

  describe("constructor", () => {
    it("should initialize with correct table name and schema", () => {
      expect((repository as any).tableName).toBe("mission");
      expect((repository as any).primaryKeyColumn).toBe("slug");
      expect((repository as any).schema).toBeDefined();
    });

    it("should define chapter relationship", () => {
      const relationships = (repository as any).getTableRelationships();
      expect(relationships).toEqual({
        chapter: true,
      });
    });
  });

  describe("findByChapter", () => {
    it("should find missions by chapter ID with proper sorting", async () => {
      const mockMissions = [
<<<<<<< HEAD
        createMockMission({ slug: "1-1", name: "Mission 1", chapter_id: 1, hero_slug: "astaroth", energy_cost: 6, level: 1 }),
        createMockMission({ slug: "1-2", name: "Mission 2", chapter_id: 1, hero_slug: "galahad", energy_cost: 6, level: 2 }),
      ]
      setMissionStore(mockMissions)

      // Add handler to validate the query parameters
      server.use(
        http.get('*/rest/v1/mission', ({ request }) => {
          const url = new URL(request.url)
          const chapterFilter = url.searchParams.get('chapter_id')
          expect(chapterFilter).toBe('eq.1')
          
          const orderParams = url.searchParams.getAll('order')
          // Supabase combines multiple orders into a single comma-separated parameter
          expect(orderParams).toContain('chapter_id.asc,level.asc')
          
          return HttpResponse.json(mockMissions)
        })
      )
=======
        {
          slug: "1-1",
          name: "Mission 1",
          chapter_id: 1,
          hero_slug: "astaroth",
          energy_cost: 6,
          level: 1,
        },
        {
          slug: "1-2",
          name: "Mission 2",
          chapter_id: 1,
          hero_slug: "galahad",
          energy_cost: 6,
          level: 2,
        },
      ];

      // Mock the chain for multiple order calls - first order returns this, second resolves
      mockSupabase.order.mockReturnValueOnce(mockSupabase);
      mockSupabase.order.mockResolvedValueOnce({
        data: mockMissions,
        error: null,
      });
>>>>>>> ab62948c

      const result = await repository.findByChapter(1);

<<<<<<< HEAD
      expect(result.data).toEqual(mockMissions)
      expect(result.error).toBeNull()
    })

    it("should handle errors when finding missions by chapter", async () => {
      server.use(
        http.get('*/rest/v1/mission', () => {
          return HttpResponse.json(
            {
              message: "Database error",
              code: "DB_ERROR",
              details: "Connection failed",
            },
            { status: 500 }
          )
        })
      )
=======
      expect(result.data).toEqual(mockMissions);
      expect(result.error).toBeNull();
      expect(mockSupabase.from).toHaveBeenCalledWith("mission");
      expect(mockSupabase.select).toHaveBeenCalledWith("*");
      expect(mockSupabase.eq).toHaveBeenCalledWith("chapter_id", 1);
    });

    it("should handle errors when finding missions by chapter", async () => {
      const mockError = {
        message: "Database error",
        code: "DB_ERROR",
        details: "Connection failed",
      };

      // Mock the chain for multiple order calls with error on final call
      mockSupabase.order.mockReturnValueOnce(mockSupabase);
      mockSupabase.order.mockResolvedValueOnce({
        data: null,
        error: mockError,
      });
>>>>>>> ab62948c

      const result = await repository.findByChapter(1);

<<<<<<< HEAD
      expect(result.data).toBeNull()
      expect(result.error).toEqual({
        message: "Database error",
        code: "DB_ERROR",
        details: "Connection failed",
      })
    })
  })
=======
      expect(result.data).toBeNull();
      expect(result.error).toEqual(mockError);
    });
  });
>>>>>>> ab62948c

  describe("findByHeroSlug", () => {
    it("should find missions by hero slug with proper sorting", async () => {
      const mockMissions = [
<<<<<<< HEAD
        createMockMission({ slug: "1-1", name: "Mission 1", chapter_id: 1, hero_slug: "astaroth", energy_cost: 6, level: 1 }),
        createMockMission({ slug: "3-5", name: "Mission 3-5", chapter_id: 3, hero_slug: "astaroth", energy_cost: 8, level: 25 }),
      ]
      setMissionStore(mockMissions)

      // Add handler to validate the query parameters
      server.use(
        http.get('*/rest/v1/mission', ({ request }) => {
          const url = new URL(request.url)
          const heroFilter = url.searchParams.get('hero_slug')
          expect(heroFilter).toBe('eq.astaroth')
          
          const orderParams = url.searchParams.getAll('order')
          // Supabase combines multiple orders into a single comma-separated parameter
          expect(orderParams).toContain('chapter_id.asc,level.asc')
          
          return HttpResponse.json(mockMissions)
        })
      )
=======
        {
          slug: "1-1",
          name: "Mission 1",
          chapter_id: 1,
          hero_slug: "astaroth",
          energy_cost: 6,
          level: 1,
        },
        {
          slug: "3-5",
          name: "Mission 3-5",
          chapter_id: 3,
          hero_slug: "astaroth",
          energy_cost: 8,
          level: 25,
        },
      ];

      // Mock the chain for multiple order calls - first order returns this, second resolves
      mockSupabase.order.mockReturnValueOnce(mockSupabase);
      mockSupabase.order.mockResolvedValueOnce({
        data: mockMissions,
        error: null,
      });
>>>>>>> ab62948c

      const result = await repository.findByHeroSlug("astaroth");

<<<<<<< HEAD
      expect(result.data).toEqual(mockMissions)
      expect(result.error).toBeNull()
    })
  })
=======
      expect(result.data).toEqual(mockMissions);
      expect(result.error).toBeNull();
      expect(mockSupabase.from).toHaveBeenCalledWith("mission");
      expect(mockSupabase.select).toHaveBeenCalledWith("*");
      expect(mockSupabase.eq).toHaveBeenCalledWith("hero_slug", "astaroth");
    });
  });
>>>>>>> ab62948c

  describe("findWithChapter", () => {
    it("should find mission with chapter relationship", async () => {
      const mockChapter = createMockChapter({ id: 1, title: "Chapter 1" })
      const mockMission = createMockMission({
        slug: "1-1",
        name: "Mission 1",
        chapter_id: 1,
        hero_slug: "astaroth",
        energy_cost: 6,
        level: 1,
<<<<<<< HEAD
      })
      
      setChapterStore([mockChapter])

      server.use(
        http.get('*/rest/v1/mission', ({ request }) => {
          const url = new URL(request.url)
          const select = url.searchParams.get('select')
          const slugFilter = url.searchParams.get('slug')
          
          expect(select).toContain('chapter(*)')
          expect(slugFilter).toBe('eq.1-1')
          
          const acceptHeader = request.headers.get('Accept')
          expect(acceptHeader).toContain('application/vnd.pgrst.object+json')
          
          // Return mission with chapter relationship
          const missionWithChapter = { ...mockMission, chapter: mockChapter }
          return HttpResponse.json(missionWithChapter)
        })
      )
=======
        chapter: {
          id: 1,
          title: "Chapter 1",
        },
      };

      mockSupabase.from.mockReturnValue({
        select: vi.fn().mockReturnValue({
          eq: vi.fn().mockReturnValue({
            single: vi.fn().mockResolvedValue({
              data: mockMissionWithChapter,
              error: null,
            }),
          }),
        }),
      });
>>>>>>> ab62948c

      const result = await repository.findWithChapter("1-1");

<<<<<<< HEAD
      expect(result.data).toEqual({ ...mockMission, chapter: mockChapter })
      expect(result.error).toBeNull()
    })
  })
=======
      expect(result.data).toEqual(mockMissionWithChapter);
      expect(result.error).toBeNull();
    });
  });
>>>>>>> ab62948c

  describe("findByCampaignSource", () => {
    it("should find missions by equipment campaign source", async () => {
      const mockEquipment = createMockEquipment({
        slug: "sword-of-justice",
        campaign_sources: ["1-1", "1-2", "2-3"],
<<<<<<< HEAD
      })

      const mockMissions = [
        createMockMission({ slug: "1-1", name: "Mission 1", chapter_id: 1, hero_slug: "astaroth", energy_cost: 6, level: 1 }),
        createMockMission({ slug: "1-2", name: "Mission 2", chapter_id: 1, hero_slug: "galahad", energy_cost: 6, level: 2 }),
        createMockMission({ slug: "2-3", name: "Mission 3", chapter_id: 2, hero_slug: "keira", energy_cost: 7, level: 15 }),
      ]
=======
      };

      const mockMissions = [
        {
          slug: "1-1",
          name: "Mission 1",
          chapter_id: 1,
          hero_slug: "astaroth",
          energy_cost: 6,
          level: 1,
        },
        {
          slug: "1-2",
          name: "Mission 2",
          chapter_id: 1,
          hero_slug: "galahad",
          energy_cost: 6,
          level: 2,
        },
        {
          slug: "2-3",
          name: "Mission 3",
          chapter_id: 2,
          hero_slug: "keira",
          energy_cost: 7,
          level: 15,
        },
      ];
>>>>>>> ab62948c

      setEquipmentStore([mockEquipment])
      setMissionStore(mockMissions)

      let equipmentCalled = false
      let missionCalled = false

      server.use(
        // Equipment query first
        http.get('*/rest/v1/equipment', ({ request }) => {
          const url = new URL(request.url)
          const slugFilter = url.searchParams.get('slug')
          expect(slugFilter).toBe('eq.sword-of-justice')
          
          const acceptHeader = request.headers.get('Accept')
          expect(acceptHeader).toContain('application/vnd.pgrst.object+json')
          
          equipmentCalled = true
          return HttpResponse.json(mockEquipment)
        }),
<<<<<<< HEAD
        // Mission query with IN filter
        http.get('*/rest/v1/mission', ({ request }) => {
          // Skip the equipment call
          if (!equipmentCalled) return
          
          const url = new URL(request.url)
          const slugFilter = url.searchParams.get('slug')
          expect(slugFilter).toBe('in.(1-1,1-2,2-3)')
          
          const orderParams = url.searchParams.getAll('order')
          // Supabase combines multiple orders into a single comma-separated parameter
          expect(orderParams).toContain('chapter_id.asc,level.asc')
          
          missionCalled = true
          return HttpResponse.json(mockMissions)
        })
      )
=======
      });

      // Then mock the mission query with multiple order calls
      mockSupabase.from.mockReturnValueOnce({
        select: vi.fn().mockReturnValue({
          in: vi.fn().mockReturnValue({
            order: vi.fn().mockReturnValue({
              order: vi.fn().mockResolvedValue({
                data: mockMissions,
                error: null,
              }),
            }),
          }),
        }),
      });
>>>>>>> ab62948c

      const result = await repository.findByCampaignSource("sword-of-justice");

<<<<<<< HEAD
      expect(result.data).toEqual(mockMissions)
      expect(result.error).toBeNull()
      expect(equipmentCalled).toBe(true)
      expect(missionCalled).toBe(true)
    })
=======
      expect(result.data).toEqual(mockMissions);
      expect(result.error).toBeNull();
    });
>>>>>>> ab62948c

    it("should return empty array when equipment has no campaign sources", async () => {
      const mockEquipment = createMockEquipment({
        slug: "crafted-item",
        campaign_sources: null,
<<<<<<< HEAD
      })

      setEquipmentStore([mockEquipment])

      server.use(
        http.get('*/rest/v1/equipment', ({ request }) => {
          const url = new URL(request.url)
          const slugFilter = url.searchParams.get('slug')
          expect(slugFilter).toBe('eq.crafted-item')
          
          return HttpResponse.json(mockEquipment)
        })
      )

      const result = await repository.findByCampaignSource("crafted-item")
=======
      };

      mockSupabase.from.mockReturnValue({
        select: vi.fn().mockReturnValue({
          eq: vi.fn().mockReturnValue({
            single: vi.fn().mockResolvedValue({
              data: mockEquipment,
              error: null,
            }),
          }),
        }),
      });

      const result = await repository.findByCampaignSource("crafted-item");
>>>>>>> ab62948c

      expect(result.data).toEqual([]);
      expect(result.error).toBeNull();
    });

    it("should handle errors when equipment is not found", async () => {
<<<<<<< HEAD
      server.use(
        http.get('*/rest/v1/equipment', () => {
          return HttpResponse.json(
            {
              message: "Equipment not found",
              code: "PGRST116",
              details: "No rows returned",
            },
            { status: 404 }
          )
        })
      )
=======
      const mockError = {
        message: "Equipment not found",
        code: "PGRST116",
        details: "No rows returned",
      };

      mockSupabase.from.mockReturnValue({
        select: vi.fn().mockReturnValue({
          eq: vi.fn().mockReturnValue({
            single: vi.fn().mockResolvedValue({
              data: null,
              error: mockError,
            }),
          }),
        }),
      });
>>>>>>> ab62948c

      const result = await repository.findByCampaignSource(
        "non-existent-equipment"
      );

<<<<<<< HEAD
      expect(result.data).toBeNull()
      expect(result.error).toEqual({
        message: "Equipment not found",
        code: "PGRST116", 
        details: "No rows returned",
      })
    })
  })

  describe("findAllChapters", () => {
    it("should find all chapters", async () => {
      const mockChapters = createMockChapterList(3)
      setChapterStore(mockChapters)

      server.use(
        http.get('*/rest/v1/chapter', ({ request }) => {
          const url = new URL(request.url)
          const order = url.searchParams.get('order')
          expect(order).toBe('id.asc')
          
          return HttpResponse.json(mockChapters)
        })
      )
=======
      expect(result.data).toBeNull();
      expect(result.error).toEqual(mockError);
    });
  });

  describe("findAllChapters", () => {
    it("should find all chapters", async () => {
      const mockChapters = [
        { id: 1, title: "Chapter 1" },
        { id: 2, title: "Chapter 2" },
        { id: 3, title: "Chapter 3" },
      ];

      mockSupabase.from.mockReturnValue({
        select: vi.fn().mockReturnValue({
          order: vi.fn().mockResolvedValue({
            data: mockChapters,
            error: null,
          }),
        }),
      });
>>>>>>> ab62948c

      const result = await repository.findAllChapters();

<<<<<<< HEAD
      expect(result.data).toEqual(mockChapters)
      expect(result.error).toBeNull()
    })

    it("should handle errors when finding chapters", async () => {
      server.use(
        http.get('*/rest/v1/chapter', () => {
          return HttpResponse.json(
            {
              message: "Database error",
              code: "DB_ERROR",
              details: "Connection failed",
            },
            { status: 500 }
          )
        })
      )
=======
      expect(result.data).toEqual(mockChapters);
      expect(result.error).toBeNull();
      expect(mockSupabase.from).toHaveBeenCalledWith("chapter");
    });

    it("should handle errors when finding chapters", async () => {
      const mockError = {
        message: "Database error",
        code: "DB_ERROR",
        details: "Connection failed",
      };

      mockSupabase.from.mockReturnValue({
        select: vi.fn().mockReturnValue({
          order: vi.fn().mockResolvedValue({
            data: null,
            error: mockError,
          }),
        }),
      });
>>>>>>> ab62948c

      const result = await repository.findAllChapters();

<<<<<<< HEAD
      expect(result.data).toBeNull()
      expect(result.error).toEqual({
        message: "Database error",
        code: "DB_ERROR",
        details: "Connection failed",
      })
    })
  })

  describe("findChapterById", () => {
    it("should find chapter by ID", async () => {
      const mockChapter = createMockChapter({ id: 1, title: "Chapter 1" })
      setChapterStore([mockChapter])

      server.use(
        http.get('*/rest/v1/chapter', ({ request }) => {
          const url = new URL(request.url)
          const idFilter = url.searchParams.get('id')
          expect(idFilter).toBe('eq.1')
          
          const acceptHeader = request.headers.get('Accept')
          expect(acceptHeader).toContain('application/vnd.pgrst.object+json')
          
          return HttpResponse.json(mockChapter)
        })
      )
=======
      expect(result.data).toBeNull();
      expect(result.error).toEqual(mockError);
    });
  });

  describe("findChapterById", () => {
    it("should find chapter by ID", async () => {
      const mockChapter = { id: 1, title: "Chapter 1" };

      mockSupabase.from.mockReturnValue({
        select: vi.fn().mockReturnValue({
          eq: vi.fn().mockReturnValue({
            single: vi.fn().mockResolvedValue({
              data: mockChapter,
              error: null,
            }),
          }),
        }),
      });
>>>>>>> ab62948c

      const result = await repository.findChapterById(1);

      expect(result.data).toEqual(mockChapter);
      expect(result.error).toBeNull();
    });
  });

  describe("findChapterWithMissions", () => {
    it("should find chapter with missions", async () => {
<<<<<<< HEAD
      const mockChapter = createMockChapter({ id: 1, title: "Chapter 1" })
      const mockMissions = [
        createMockMission({ slug: "1-1", name: "Mission 1", chapter_id: 1, hero_slug: "astaroth", energy_cost: 6, level: 1 }),
        createMockMission({ slug: "1-2", name: "Mission 2", chapter_id: 1, hero_slug: "galahad", energy_cost: 6, level: 2 }),
      ]
      
      setChapterStore([mockChapter])
      setMissionStore(mockMissions)

      server.use(
        http.get('*/rest/v1/chapter', ({ request }) => {
          const url = new URL(request.url)
          const select = url.searchParams.get('select')
          const idFilter = url.searchParams.get('id')
          const order = url.searchParams.get('order')
          
          expect(select).toContain('mission(*)')
          expect(idFilter).toBe('eq.1')
          expect(order).toBe('missions.level.asc')
          
          const acceptHeader = request.headers.get('Accept')
          expect(acceptHeader).toContain('application/vnd.pgrst.object+json')
          
          // Return chapter with missions relationship
          const chapterWithMissions = { ...mockChapter, missions: mockMissions }
          return HttpResponse.json(chapterWithMissions)
        })
      )
=======
      const mockChapterWithMissions = {
        id: 1,
        title: "Chapter 1",
        missions: [
          {
            slug: "1-1",
            name: "Mission 1",
            chapter_id: 1,
            hero_slug: "astaroth",
            energy_cost: 6,
            level: 1,
          },
          {
            slug: "1-2",
            name: "Mission 2",
            chapter_id: 1,
            hero_slug: "galahad",
            energy_cost: 6,
            level: 2,
          },
        ],
      };

      mockSupabase.from.mockReturnValue({
        select: vi.fn().mockReturnValue({
          eq: vi.fn().mockReturnValue({
            order: vi.fn().mockReturnValue({
              single: vi.fn().mockResolvedValue({
                data: mockChapterWithMissions,
                error: null,
              }),
            }),
          }),
        }),
      });
>>>>>>> ab62948c

      const result = await repository.findChapterWithMissions(1);

<<<<<<< HEAD
      expect(result.data).toEqual({ ...mockChapter, missions: mockMissions })
      expect(result.error).toBeNull()
    })
  })
=======
      expect(result.data).toEqual(mockChapterWithMissions);
      expect(result.error).toBeNull();
    });
  });
>>>>>>> ab62948c

  describe("bulkCreateChapters", () => {
    it("should create multiple chapters successfully", async () => {
      const inputChapters = [
        { id: 1, title: "Chapter 1" },
        { id: 2, title: "Chapter 2" },
      ];

<<<<<<< HEAD
      const mockCreatedChapters = inputChapters.map(c => createMockChapter(c))

      let callCount = 0
      server.use(
        http.post('*/rest/v1/chapter', async ({ request }) => {
          const body = await request.json() as any
          const expectedChapter = inputChapters[callCount]
          expect(body).toEqual(expectedChapter)
          
          const acceptHeader = request.headers.get('Accept')
          expect(acceptHeader).toContain('application/vnd.pgrst.object+json')
          
          const responseChapter = mockCreatedChapters[callCount]
          callCount++
          return HttpResponse.json(responseChapter, { status: 201 })
        })
      )
=======
      const mockCreatedChapters = [
        { id: 1, title: "Chapter 1" },
        { id: 2, title: "Chapter 2" },
      ];

      mockSupabase.from.mockReturnValue({
        insert: vi.fn().mockReturnValue({
          select: vi.fn().mockReturnValue({
            single: vi
              .fn()
              .mockResolvedValueOnce({
                data: mockCreatedChapters[0],
                error: null,
              })
              .mockResolvedValueOnce({
                data: mockCreatedChapters[1],
                error: null,
              }),
          }),
        }),
      });
>>>>>>> ab62948c

      const result = await repository.bulkCreateChapters(inputChapters);

      expect(result.data).toEqual(mockCreatedChapters);
      expect(result.error).toBeNull();
    });

    it("should handle validation errors in bulk create", async () => {
      const inputChapters = [
        { id: 1, title: "Chapter 1" },
        { id: -1, title: "" }, // Invalid data
      ];

<<<<<<< HEAD
      let callCount = 0
      server.use(
        http.post('*/rest/v1/chapter', async ({ request }) => {
          const body = await request.json() as any
          const expectedChapter = inputChapters[callCount]
          expect(body).toEqual(expectedChapter)
          
          callCount++
          
          if (callCount === 1) {
            // First chapter succeeds
            return HttpResponse.json(createMockChapter(expectedChapter), { status: 201 })
          } else {
            // Second chapter fails validation (handled by repository validation)
            return HttpResponse.json(
              { message: "Validation failed", code: "VALIDATION_ERROR" },
              { status: 400 }
            )
          }
        })
      )
=======
      // Mock successful creation for the first item
      mockSupabase.from.mockReturnValueOnce({
        insert: vi.fn().mockReturnValue({
          select: vi.fn().mockReturnValue({
            single: vi.fn().mockResolvedValue({
              data: { id: 1, title: "Chapter 1" },
              error: null,
            }),
          }),
        }),
      });
>>>>>>> ab62948c

      const result = await repository.bulkCreateChapters(inputChapters);

      expect(result.data).toHaveLength(1); // Only valid chapter created
      expect(result.error).toBeDefined();
      expect(result.error?.code).toBe("BULK_PARTIAL_FAILURE");
    });
  });

  describe("bulkCreateMissions", () => {
    it("should create multiple missions successfully", async () => {
      const inputMissions = [
        {
          slug: "1-1",
          name: "Mission 1",
          chapter_id: 1,
          hero_slug: "astaroth",
          energy_cost: 6,
          level: 1,
        },
        {
          slug: "1-2",
          name: "Mission 2",
          chapter_id: 1,
          hero_slug: "galahad",
          energy_cost: 6,
          level: 2,
        },
      ];

<<<<<<< HEAD
      const mockCreatedMissions = inputMissions.map(m => createMockMission(m))

      server.use(
        http.post('*/rest/v1/mission', async ({ request }) => {
          const body = await request.json() as any
          // Just validate that the body is one of the expected missions
          expect(inputMissions).toContainEqual(body)
          
          const acceptHeader = request.headers.get('Accept')
          expect(acceptHeader).toContain('application/vnd.pgrst.object+json')
          
          // Return the created mission based on the request body
          const responseMission = createMockMission(body)
          return HttpResponse.json(responseMission, { status: 201 })
        })
      )
=======
      const mockCreatedMissions = [
        {
          slug: "1-1",
          name: "Mission 1",
          chapter_id: 1,
          hero_slug: "astaroth",
          energy_cost: 6,
          level: 1,
        },
        {
          slug: "1-2",
          name: "Mission 2",
          chapter_id: 1,
          hero_slug: "galahad",
          energy_cost: 6,
          level: 2,
        },
      ];

      mockSupabase.from.mockReturnValue({
        insert: vi.fn().mockReturnValue({
          select: vi.fn().mockReturnValue({
            single: vi
              .fn()
              .mockResolvedValueOnce({
                data: mockCreatedMissions[0],
                error: null,
              })
              .mockResolvedValueOnce({
                data: mockCreatedMissions[1],
                error: null,
              }),
          }),
        }),
      });
>>>>>>> ab62948c

      const result = await repository.bulkCreateMissions(inputMissions);

      expect(result.data).toEqual(mockCreatedMissions);
      expect(result.error).toBeNull();
    });
  });

  describe("purgeMissionDomain", () => {
    it("should purge both missions and chapters successfully", async () => {
<<<<<<< HEAD
      let missionDeleteCalled = false
      let chapterDeleteCalled = false

      server.use(
        // Mission delete
        http.delete('*/rest/v1/mission', ({ request }) => {
          const url = new URL(request.url)
          const slugFilter = url.searchParams.get('slug')
          expect(slugFilter).toBe('gte.')
          
          missionDeleteCalled = true
          return HttpResponse.json(null, { 
            status: 204,
            headers: { 'Content-Range': '*/5' }
          })
        }),
        // Chapter delete
        http.delete('*/rest/v1/chapter', ({ request }) => {
          const url = new URL(request.url)
          const idFilter = url.searchParams.get('id')
          expect(idFilter).toBe('gte.0')
          
          chapterDeleteCalled = true
          return HttpResponse.json(null, { 
            status: 204,
            headers: { 'Content-Range': '*/3' }
          })
        })
      )
=======
      // Mock mission delete with count
      mockSupabase.from.mockReturnValueOnce({
        delete: vi.fn().mockReturnValue({
          gte: vi.fn().mockResolvedValue({
            count: 5,
            error: null,
          }),
        }),
      });

      // Mock chapter delete with count
      mockSupabase.from.mockReturnValueOnce({
        delete: vi.fn().mockReturnValue({
          gte: vi.fn().mockResolvedValue({
            count: 3,
            error: null,
          }),
        }),
      });
>>>>>>> ab62948c

      const result = await repository.purgeMissionDomain();

      expect(result.data).toEqual({
        missions: 5,
        chapters: 3,
<<<<<<< HEAD
      })
      expect(result.error).toBeNull()
      expect(missionDeleteCalled).toBe(true)
      expect(chapterDeleteCalled).toBe(true)
    })

    it("should handle mission delete errors", async () => {
      server.use(
        http.delete('*/rest/v1/mission', () => {
          return HttpResponse.json(
            {
              message: "Mission delete failed",
              code: "DELETE_ERROR",
              details: "Database constraint violation",
            },
            { status: 500 }
          )
        })
      )
=======
      });
      expect(result.error).toBeNull();
      expect(mockSupabase.from).toHaveBeenCalledWith("mission");
      expect(mockSupabase.from).toHaveBeenCalledWith("chapter");
    });

    it("should handle mission delete errors", async () => {
      const mockError = {
        message: "Mission delete failed",
        code: "DELETE_ERROR",
        details: "Database constraint violation",
      };

      mockSupabase.from.mockReturnValue({
        delete: vi.fn().mockReturnValue({
          gte: vi.fn().mockResolvedValue({
            data: null,
            error: mockError,
          }),
        }),
      });
>>>>>>> ab62948c

      const result = await repository.purgeMissionDomain();

      expect(result.data).toBeNull();
      expect(result.error).toEqual({
        message: "Failed to purge missions: Mission delete failed",
        code: "DELETE_ERROR",
        details: "Database constraint violation",
      });
    });

    it("should handle chapter delete errors", async () => {
<<<<<<< HEAD
      let missionDeleteCalled = false

      server.use(
        // Successful mission delete
        http.delete('*/rest/v1/mission', () => {
          missionDeleteCalled = true
          return HttpResponse.json(null, { 
            status: 204,
            headers: { 'Content-Range': '*/5' }
          })
        }),
        // Failed chapter delete
        http.delete('*/rest/v1/chapter', () => {
          return HttpResponse.json(
            {
              message: "Chapter delete failed",
              code: "DELETE_ERROR",
              details: "Database constraint violation",
            },
            { status: 500 }
          )
        })
      )
=======
      const mockMissionDeleteResult = Array(5).fill({ slug: "mission-1" });
      const mockChapterError = {
        message: "Chapter delete failed",
        code: "DELETE_ERROR",
        details: "Database constraint violation",
      };

      // Mock successful mission delete
      mockSupabase.from.mockReturnValueOnce({
        delete: vi.fn().mockReturnValue({
          gte: vi.fn().mockResolvedValue({
            data: mockMissionDeleteResult,
            error: null,
          }),
        }),
      });

      // Mock failed chapter delete
      mockSupabase.from.mockReturnValueOnce({
        delete: vi.fn().mockReturnValue({
          gte: vi.fn().mockResolvedValue({
            data: null,
            error: mockChapterError,
          }),
        }),
      });
>>>>>>> ab62948c

      const result = await repository.purgeMissionDomain();

      expect(result.data).toBeNull();
      expect(result.error).toEqual({
        message: "Failed to purge chapters: Chapter delete failed",
        code: "DELETE_ERROR",
        details: "Database constraint violation",
<<<<<<< HEAD
      })
      expect(missionDeleteCalled).toBe(true)
    })

    it("should handle unexpected errors during purge", async () => {
      // Force an unexpected error by having the handler throw
      server.use(
        http.delete('*/rest/v1/mission', () => {
          throw new Error("Unexpected database error")
        })
      )
=======
      });
    });

    it("should handle unexpected errors during purge", async () => {
      mockSupabase.from.mockImplementation(() => {
        throw new Error("Unexpected database error");
      });
>>>>>>> ab62948c

      const result = await repository.purgeMissionDomain();

<<<<<<< HEAD
      expect(result.data).toBeNull()
      expect(result.error?.message).toBe("Failed to purge missions: Unexpected database error")
    })
=======
      expect(result.data).toBeNull();
      expect(result.error?.message).toBe("Unexpected database error");
    });
>>>>>>> ab62948c

    it("should handle empty delete results", async () => {
      server.use(
        http.delete('*/rest/v1/mission', () => {
          return HttpResponse.json(null, { 
            status: 204,
            headers: { 'Content-Range': '*/0' }
          })
        }),
<<<<<<< HEAD
        http.delete('*/rest/v1/chapter', () => {
          return HttpResponse.json(null, { 
            status: 204,
            headers: { 'Content-Range': '*/0' }
          })
        })
      )
=======
      });

      mockSupabase.from.mockReturnValueOnce({
        delete: vi.fn().mockReturnValue({
          gte: vi.fn().mockResolvedValue({
            count: 0,
            error: null,
          }),
        }),
      });
>>>>>>> ab62948c

      const result = await repository.purgeMissionDomain();

      expect(result.data).toEqual({
        missions: 0,
        chapters: 0,
      });
      expect(result.error).toBeNull();
    });
  });

  describe("bulkCreateChapters with skipExisting", () => {
    it("should skip existing chapters and create new ones", async () => {
      const inputChapters = [
        { id: 1, title: "Existing Chapter" },
        { id: 2, title: "New Chapter" },
      ];

<<<<<<< HEAD
      const existingChapter = createMockChapter({ id: 1, title: 'Existing Chapter' })
      const newChapter = createMockChapter({ id: 2, title: 'New Chapter' })

      let findCallCount = 0
      server.use(
        // Mock findChapterById calls
        http.get('*/rest/v1/chapter', ({ request }) => {
          const url = new URL(request.url)
          const idFilter = url.searchParams.get('id')
          const acceptHeader = request.headers.get('Accept')
          
          expect(acceptHeader).toContain('application/vnd.pgrst.object+json')
          
          findCallCount++
          
          if (idFilter === 'eq.1') {
            // First chapter exists
            return HttpResponse.json(existingChapter)
          } else if (idFilter === 'eq.2') {
            // Second chapter doesn't exist
            return HttpResponse.json(
              { message: 'Not found', code: 'PGRST116' },
              { status: 404 }
            )
          }
          
          return HttpResponse.json(null, { status: 404 })
        }),
        // Mock insert for new chapter
        http.post('*/rest/v1/chapter', async ({ request }) => {
          const body = await request.json() as any
          expect(body).toEqual({ id: 2, title: 'New Chapter' })
          
          return HttpResponse.json(newChapter, { status: 201 })
        })
      )

      const result = await repository.bulkCreateChapters(inputChapters, { skipExisting: true })

      expect(result.data).toEqual([newChapter])
      expect(result.error).toBeDefined()
      expect(result.error?.code).toBe('BULK_PARTIAL_SUCCESS')
      expect((result.error?.details as any)?.skipped).toEqual([existingChapter])
      expect(findCallCount).toBe(2)
    })
  })

  describe('bulkCreateMissions with skipExisting', () => {
    it('should pass skipExisting option to base bulkCreate', async () => {
=======
      const existingChapter = { id: 1, title: "Existing Chapter" };
      const newChapter = { id: 2, title: "New Chapter" };

      // Mock findChapterById for first chapter (exists)
      mockSupabase.from.mockReturnValueOnce({
        select: vi.fn().mockReturnValue({
          eq: vi.fn().mockReturnValue({
            single: vi.fn().mockResolvedValue({
              data: existingChapter,
              error: null,
            }),
          }),
        }),
      });

      // Mock findChapterById for second chapter (doesn't exist)
      mockSupabase.from.mockReturnValueOnce({
        select: vi.fn().mockReturnValue({
          eq: vi.fn().mockReturnValue({
            single: vi.fn().mockResolvedValue({
              data: null,
              error: { message: "Not found", code: "PGRST116" },
            }),
          }),
        }),
      });

      // Mock insert for new chapter
      mockSupabase.from.mockReturnValueOnce({
        insert: vi.fn().mockReturnValue({
          select: vi.fn().mockReturnValue({
            single: vi.fn().mockResolvedValue({
              data: newChapter,
              error: null,
            }),
          }),
        }),
      });

      const result = await repository.bulkCreateChapters(inputChapters, {
        skipExisting: true,
      });

      expect(result.data).toEqual([newChapter]);
      expect(result.error).toBeDefined();
      expect(result.error?.code).toBe("BULK_PARTIAL_SUCCESS");
      expect((result.error?.details as any)?.skipped).toEqual([
        existingChapter,
      ]);
    });
  });

  describe("bulkCreateMissions with skipExisting", () => {
    it("should pass skipExisting option to base bulkCreate", async () => {
>>>>>>> ab62948c
      const inputMissions = [
        {
          slug: "1-1",
          name: "Mission 1",
          chapter_id: 1,
          hero_slug: "astaroth",
          energy_cost: 6,
          level: 1,
        },
      ];

      const bulkCreateSpy = vi.spyOn(repository, "bulkCreate");
      bulkCreateSpy.mockResolvedValueOnce({
        data: inputMissions.map(m => createMockMission(m)),
        error: null,
      });

      await repository.bulkCreateMissions(inputMissions, {
        skipExisting: true,
      });

      expect(bulkCreateSpy).toHaveBeenCalledWith(inputMissions, {
        skipExisting: true,
      });
    });
  });
});<|MERGE_RESOLUTION|>--- conflicted
+++ resolved
@@ -1,59 +1,24 @@
-<<<<<<< HEAD
-import { describe, it, expect, beforeEach, vi, afterEach } from "vitest"
-import log from "loglevel"
-import { http, HttpResponse } from 'msw'
-import { MissionRepository } from "../MissionRepository"
-import { server, resetStores, setMissionStore, setChapterStore, setEquipmentStore } from '~/__tests__/mocks/msw/server'
-import { createMockMission, createMockChapter, createMockEquipment, createMockMissionList, createMockChapterList } from '~/__tests__/mocks/msw/factories'
+import log from "loglevel";
+import { http, HttpResponse } from "msw";
+import { afterEach, beforeEach, describe, expect, it, vi } from "vitest";
+import {
+  createMockChapter,
+  createMockChapterList,
+  createMockEquipment,
+  createMockMission,
+} from "~/__tests__/mocks/msw/factories";
+import { resetStores, server, setChapterStore, setEquipmentStore, setMissionStore } from "~/__tests__/mocks/msw/server";
+import { MissionRepository } from "../MissionRepository";
 
 describe("MissionRepository", () => {
-  let repository: MissionRepository
-  let capturedLogs: Array<{level: string, message: string, args: any[]}> = []
-  let originalMethodFactory: any
+  let repository: MissionRepository;
+  let capturedLogs: Array<{ level: string; message: string; args: any[] }> = [];
+  let originalMethodFactory: any;
 
   beforeEach(() => {
     // Reset MSW stores for clean tests
-    resetStores()
-    
-=======
-import { describe, it, expect, beforeEach, vi, afterEach } from "vitest";
-import log from "loglevel";
-import { MissionRepository } from "../MissionRepository";
-
-// Mock the supabase client
-const mockSupabaseClient = {
-  from: vi.fn().mockReturnThis(),
-  select: vi.fn().mockReturnThis(),
-  insert: vi.fn().mockReturnThis(),
-  update: vi.fn().mockReturnThis(),
-  delete: vi.fn().mockReturnThis(),
-  eq: vi.fn().mockReturnThis(),
-  in: vi.fn().mockReturnThis(),
-  order: vi.fn().mockReturnThis(),
-  limit: vi.fn().mockReturnThis(),
-  range: vi.fn().mockReturnThis(),
-  single: vi.fn().mockResolvedValue({ data: null, error: null }),
-  gte: vi.fn().mockReturnThis(),
-  neq: vi.fn().mockReturnThis(),
-  upsert: vi.fn().mockReturnThis(),
-};
-
-vi.mock("~/lib/supabase/client", () => ({
-  createClient: vi.fn(() => ({
-    supabase: mockSupabaseClient,
-  })),
-}));
-
-describe("MissionRepository", () => {
-  let repository: MissionRepository;
-  let mockSupabase: any;
-  let capturedLogs: Array<{ level: string; message: string; args: any[] }> = [];
-  let originalMethodFactory: any;
-
-  beforeEach(() => {
-    vi.clearAllMocks();
-
->>>>>>> ab62948c
+    resetStores();
+
     // Capture logs to in-memory array instead of console
     capturedLogs = [];
     originalMethodFactory = log.methodFactory;
@@ -61,22 +26,12 @@
       return function (message, ...args) {
         capturedLogs.push({ level: methodName, message, args });
         // Silent - don't output to console
-<<<<<<< HEAD
-      }
-    }
-    log.rebuild()
-    
-    repository = new MissionRepository()
-  })
-=======
       };
     };
     log.rebuild();
 
     repository = new MissionRepository();
-    mockSupabase = (repository as any).supabase;
-  });
->>>>>>> ab62948c
+  });
 
   afterEach(() => {
     // Restore original logging behavior
@@ -102,63 +57,49 @@
   describe("findByChapter", () => {
     it("should find missions by chapter ID with proper sorting", async () => {
       const mockMissions = [
-<<<<<<< HEAD
-        createMockMission({ slug: "1-1", name: "Mission 1", chapter_id: 1, hero_slug: "astaroth", energy_cost: 6, level: 1 }),
-        createMockMission({ slug: "1-2", name: "Mission 2", chapter_id: 1, hero_slug: "galahad", energy_cost: 6, level: 2 }),
-      ]
-      setMissionStore(mockMissions)
-
-      // Add handler to validate the query parameters
-      server.use(
-        http.get('*/rest/v1/mission', ({ request }) => {
-          const url = new URL(request.url)
-          const chapterFilter = url.searchParams.get('chapter_id')
-          expect(chapterFilter).toBe('eq.1')
-          
-          const orderParams = url.searchParams.getAll('order')
-          // Supabase combines multiple orders into a single comma-separated parameter
-          expect(orderParams).toContain('chapter_id.asc,level.asc')
-          
-          return HttpResponse.json(mockMissions)
-        })
-      )
-=======
-        {
+        createMockMission({
           slug: "1-1",
           name: "Mission 1",
           chapter_id: 1,
           hero_slug: "astaroth",
           energy_cost: 6,
           level: 1,
-        },
-        {
+        }),
+        createMockMission({
           slug: "1-2",
           name: "Mission 2",
           chapter_id: 1,
           hero_slug: "galahad",
           energy_cost: 6,
           level: 2,
-        },
-      ];
-
-      // Mock the chain for multiple order calls - first order returns this, second resolves
-      mockSupabase.order.mockReturnValueOnce(mockSupabase);
-      mockSupabase.order.mockResolvedValueOnce({
-        data: mockMissions,
-        error: null,
-      });
->>>>>>> ab62948c
+        }),
+      ];
+      setMissionStore(mockMissions);
+
+      // Add handler to validate the query parameters
+      server.use(
+        http.get("*/rest/v1/mission", ({ request }) => {
+          const url = new URL(request.url);
+          const chapterFilter = url.searchParams.get("chapter_id");
+          expect(chapterFilter).toBe("eq.1");
+
+          const orderParams = url.searchParams.getAll("order");
+          // Supabase combines multiple orders into a single comma-separated parameter
+          expect(orderParams).toContain("chapter_id.asc,level.asc");
+
+          return HttpResponse.json(mockMissions);
+        })
+      );
 
       const result = await repository.findByChapter(1);
 
-<<<<<<< HEAD
-      expect(result.data).toEqual(mockMissions)
-      expect(result.error).toBeNull()
-    })
+      expect(result.data).toEqual(mockMissions);
+      expect(result.error).toBeNull();
+    });
 
     it("should handle errors when finding missions by chapter", async () => {
       server.use(
-        http.get('*/rest/v1/mission', () => {
+        http.get("*/rest/v1/mission", () => {
           return HttpResponse.json(
             {
               message: "Database error",
@@ -166,120 +107,68 @@
               details: "Connection failed",
             },
             { status: 500 }
-          )
-        })
-      )
-=======
-      expect(result.data).toEqual(mockMissions);
-      expect(result.error).toBeNull();
-      expect(mockSupabase.from).toHaveBeenCalledWith("mission");
-      expect(mockSupabase.select).toHaveBeenCalledWith("*");
-      expect(mockSupabase.eq).toHaveBeenCalledWith("chapter_id", 1);
-    });
-
-    it("should handle errors when finding missions by chapter", async () => {
-      const mockError = {
-        message: "Database error",
-        code: "DB_ERROR",
-        details: "Connection failed",
-      };
-
-      // Mock the chain for multiple order calls with error on final call
-      mockSupabase.order.mockReturnValueOnce(mockSupabase);
-      mockSupabase.order.mockResolvedValueOnce({
-        data: null,
-        error: mockError,
-      });
->>>>>>> ab62948c
+          );
+        })
+      );
 
       const result = await repository.findByChapter(1);
 
-<<<<<<< HEAD
-      expect(result.data).toBeNull()
+      expect(result.data).toBeNull();
       expect(result.error).toEqual({
         message: "Database error",
         code: "DB_ERROR",
         details: "Connection failed",
-      })
-    })
-  })
-=======
-      expect(result.data).toBeNull();
-      expect(result.error).toEqual(mockError);
-    });
-  });
->>>>>>> ab62948c
+      });
+    });
+  });
 
   describe("findByHeroSlug", () => {
     it("should find missions by hero slug with proper sorting", async () => {
       const mockMissions = [
-<<<<<<< HEAD
-        createMockMission({ slug: "1-1", name: "Mission 1", chapter_id: 1, hero_slug: "astaroth", energy_cost: 6, level: 1 }),
-        createMockMission({ slug: "3-5", name: "Mission 3-5", chapter_id: 3, hero_slug: "astaroth", energy_cost: 8, level: 25 }),
-      ]
-      setMissionStore(mockMissions)
-
-      // Add handler to validate the query parameters
-      server.use(
-        http.get('*/rest/v1/mission', ({ request }) => {
-          const url = new URL(request.url)
-          const heroFilter = url.searchParams.get('hero_slug')
-          expect(heroFilter).toBe('eq.astaroth')
-          
-          const orderParams = url.searchParams.getAll('order')
-          // Supabase combines multiple orders into a single comma-separated parameter
-          expect(orderParams).toContain('chapter_id.asc,level.asc')
-          
-          return HttpResponse.json(mockMissions)
-        })
-      )
-=======
-        {
+        createMockMission({
           slug: "1-1",
           name: "Mission 1",
           chapter_id: 1,
           hero_slug: "astaroth",
           energy_cost: 6,
           level: 1,
-        },
-        {
+        }),
+        createMockMission({
           slug: "3-5",
           name: "Mission 3-5",
           chapter_id: 3,
           hero_slug: "astaroth",
           energy_cost: 8,
           level: 25,
-        },
-      ];
-
-      // Mock the chain for multiple order calls - first order returns this, second resolves
-      mockSupabase.order.mockReturnValueOnce(mockSupabase);
-      mockSupabase.order.mockResolvedValueOnce({
-        data: mockMissions,
-        error: null,
-      });
->>>>>>> ab62948c
+        }),
+      ];
+      setMissionStore(mockMissions);
+
+      // Add handler to validate the query parameters
+      server.use(
+        http.get("*/rest/v1/mission", ({ request }) => {
+          const url = new URL(request.url);
+          const heroFilter = url.searchParams.get("hero_slug");
+          expect(heroFilter).toBe("eq.astaroth");
+
+          const orderParams = url.searchParams.getAll("order");
+          // Supabase combines multiple orders into a single comma-separated parameter
+          expect(orderParams).toContain("chapter_id.asc,level.asc");
+
+          return HttpResponse.json(mockMissions);
+        })
+      );
 
       const result = await repository.findByHeroSlug("astaroth");
 
-<<<<<<< HEAD
-      expect(result.data).toEqual(mockMissions)
-      expect(result.error).toBeNull()
-    })
-  })
-=======
       expect(result.data).toEqual(mockMissions);
       expect(result.error).toBeNull();
-      expect(mockSupabase.from).toHaveBeenCalledWith("mission");
-      expect(mockSupabase.select).toHaveBeenCalledWith("*");
-      expect(mockSupabase.eq).toHaveBeenCalledWith("hero_slug", "astaroth");
-    });
-  });
->>>>>>> ab62948c
+    });
+  });
 
   describe("findWithChapter", () => {
     it("should find mission with chapter relationship", async () => {
-      const mockChapter = createMockChapter({ id: 1, title: "Chapter 1" })
+      const mockChapter = createMockChapter({ id: 1, title: "Chapter 1" });
       const mockMission = createMockMission({
         slug: "1-1",
         name: "Mission 1",
@@ -287,219 +176,141 @@
         hero_slug: "astaroth",
         energy_cost: 6,
         level: 1,
-<<<<<<< HEAD
-      })
-      
-      setChapterStore([mockChapter])
-
-      server.use(
-        http.get('*/rest/v1/mission', ({ request }) => {
-          const url = new URL(request.url)
-          const select = url.searchParams.get('select')
-          const slugFilter = url.searchParams.get('slug')
-          
-          expect(select).toContain('chapter(*)')
-          expect(slugFilter).toBe('eq.1-1')
-          
-          const acceptHeader = request.headers.get('Accept')
-          expect(acceptHeader).toContain('application/vnd.pgrst.object+json')
-          
+      });
+
+      setChapterStore([mockChapter]);
+
+      server.use(
+        http.get("*/rest/v1/mission", ({ request }) => {
+          const url = new URL(request.url);
+          const select = url.searchParams.get("select");
+          const slugFilter = url.searchParams.get("slug");
+
+          expect(select).toContain("chapter(*)");
+          expect(slugFilter).toBe("eq.1-1");
+
+          const acceptHeader = request.headers.get("Accept");
+          expect(acceptHeader).toContain("application/vnd.pgrst.object+json");
+
           // Return mission with chapter relationship
-          const missionWithChapter = { ...mockMission, chapter: mockChapter }
-          return HttpResponse.json(missionWithChapter)
-        })
-      )
-=======
-        chapter: {
-          id: 1,
-          title: "Chapter 1",
-        },
-      };
-
-      mockSupabase.from.mockReturnValue({
-        select: vi.fn().mockReturnValue({
-          eq: vi.fn().mockReturnValue({
-            single: vi.fn().mockResolvedValue({
-              data: mockMissionWithChapter,
-              error: null,
-            }),
-          }),
-        }),
-      });
->>>>>>> ab62948c
+          const missionWithChapter = { ...mockMission, chapter: mockChapter };
+          return HttpResponse.json(missionWithChapter);
+        })
+      );
 
       const result = await repository.findWithChapter("1-1");
 
-<<<<<<< HEAD
-      expect(result.data).toEqual({ ...mockMission, chapter: mockChapter })
-      expect(result.error).toBeNull()
-    })
-  })
-=======
-      expect(result.data).toEqual(mockMissionWithChapter);
-      expect(result.error).toBeNull();
-    });
-  });
->>>>>>> ab62948c
+      expect(result.data).toEqual({ ...mockMission, chapter: mockChapter });
+      expect(result.error).toBeNull();
+    });
+  });
 
   describe("findByCampaignSource", () => {
     it("should find missions by equipment campaign source", async () => {
       const mockEquipment = createMockEquipment({
         slug: "sword-of-justice",
         campaign_sources: ["1-1", "1-2", "2-3"],
-<<<<<<< HEAD
-      })
+      });
 
       const mockMissions = [
-        createMockMission({ slug: "1-1", name: "Mission 1", chapter_id: 1, hero_slug: "astaroth", energy_cost: 6, level: 1 }),
-        createMockMission({ slug: "1-2", name: "Mission 2", chapter_id: 1, hero_slug: "galahad", energy_cost: 6, level: 2 }),
-        createMockMission({ slug: "2-3", name: "Mission 3", chapter_id: 2, hero_slug: "keira", energy_cost: 7, level: 15 }),
-      ]
-=======
-      };
-
-      const mockMissions = [
-        {
+        createMockMission({
           slug: "1-1",
           name: "Mission 1",
           chapter_id: 1,
           hero_slug: "astaroth",
           energy_cost: 6,
           level: 1,
-        },
-        {
+        }),
+        createMockMission({
           slug: "1-2",
           name: "Mission 2",
           chapter_id: 1,
           hero_slug: "galahad",
           energy_cost: 6,
           level: 2,
-        },
-        {
+        }),
+        createMockMission({
           slug: "2-3",
           name: "Mission 3",
           chapter_id: 2,
           hero_slug: "keira",
           energy_cost: 7,
           level: 15,
-        },
-      ];
->>>>>>> ab62948c
-
-      setEquipmentStore([mockEquipment])
-      setMissionStore(mockMissions)
-
-      let equipmentCalled = false
-      let missionCalled = false
+        }),
+      ];
+
+      setEquipmentStore([mockEquipment]);
+      setMissionStore(mockMissions);
+
+      let equipmentCalled = false;
+      let missionCalled = false;
 
       server.use(
         // Equipment query first
-        http.get('*/rest/v1/equipment', ({ request }) => {
-          const url = new URL(request.url)
-          const slugFilter = url.searchParams.get('slug')
-          expect(slugFilter).toBe('eq.sword-of-justice')
-          
-          const acceptHeader = request.headers.get('Accept')
-          expect(acceptHeader).toContain('application/vnd.pgrst.object+json')
-          
-          equipmentCalled = true
-          return HttpResponse.json(mockEquipment)
-        }),
-<<<<<<< HEAD
+        http.get("*/rest/v1/equipment", ({ request }) => {
+          const url = new URL(request.url);
+          const slugFilter = url.searchParams.get("slug");
+          expect(slugFilter).toBe("eq.sword-of-justice");
+
+          const acceptHeader = request.headers.get("Accept");
+          expect(acceptHeader).toContain("application/vnd.pgrst.object+json");
+
+          equipmentCalled = true;
+          return HttpResponse.json(mockEquipment);
+        }),
         // Mission query with IN filter
-        http.get('*/rest/v1/mission', ({ request }) => {
+        http.get("*/rest/v1/mission", ({ request }) => {
           // Skip the equipment call
-          if (!equipmentCalled) return
-          
-          const url = new URL(request.url)
-          const slugFilter = url.searchParams.get('slug')
-          expect(slugFilter).toBe('in.(1-1,1-2,2-3)')
-          
-          const orderParams = url.searchParams.getAll('order')
+          if (!equipmentCalled) return;
+
+          const url = new URL(request.url);
+          const slugFilter = url.searchParams.get("slug");
+          expect(slugFilter).toBe("in.(1-1,1-2,2-3)");
+
+          const orderParams = url.searchParams.getAll("order");
           // Supabase combines multiple orders into a single comma-separated parameter
-          expect(orderParams).toContain('chapter_id.asc,level.asc')
-          
-          missionCalled = true
-          return HttpResponse.json(mockMissions)
-        })
-      )
-=======
-      });
-
-      // Then mock the mission query with multiple order calls
-      mockSupabase.from.mockReturnValueOnce({
-        select: vi.fn().mockReturnValue({
-          in: vi.fn().mockReturnValue({
-            order: vi.fn().mockReturnValue({
-              order: vi.fn().mockResolvedValue({
-                data: mockMissions,
-                error: null,
-              }),
-            }),
-          }),
-        }),
-      });
->>>>>>> ab62948c
+          expect(orderParams).toContain("chapter_id.asc,level.asc");
+
+          missionCalled = true;
+          return HttpResponse.json(mockMissions);
+        })
+      );
 
       const result = await repository.findByCampaignSource("sword-of-justice");
 
-<<<<<<< HEAD
-      expect(result.data).toEqual(mockMissions)
-      expect(result.error).toBeNull()
-      expect(equipmentCalled).toBe(true)
-      expect(missionCalled).toBe(true)
-    })
-=======
       expect(result.data).toEqual(mockMissions);
       expect(result.error).toBeNull();
-    });
->>>>>>> ab62948c
+      expect(equipmentCalled).toBe(true);
+      expect(missionCalled).toBe(true);
+    });
 
     it("should return empty array when equipment has no campaign sources", async () => {
       const mockEquipment = createMockEquipment({
         slug: "crafted-item",
         campaign_sources: null,
-<<<<<<< HEAD
-      })
-
-      setEquipmentStore([mockEquipment])
-
-      server.use(
-        http.get('*/rest/v1/equipment', ({ request }) => {
-          const url = new URL(request.url)
-          const slugFilter = url.searchParams.get('slug')
-          expect(slugFilter).toBe('eq.crafted-item')
-          
-          return HttpResponse.json(mockEquipment)
-        })
-      )
-
-      const result = await repository.findByCampaignSource("crafted-item")
-=======
-      };
-
-      mockSupabase.from.mockReturnValue({
-        select: vi.fn().mockReturnValue({
-          eq: vi.fn().mockReturnValue({
-            single: vi.fn().mockResolvedValue({
-              data: mockEquipment,
-              error: null,
-            }),
-          }),
-        }),
-      });
+      });
+
+      setEquipmentStore([mockEquipment]);
+
+      server.use(
+        http.get("*/rest/v1/equipment", ({ request }) => {
+          const url = new URL(request.url);
+          const slugFilter = url.searchParams.get("slug");
+          expect(slugFilter).toBe("eq.crafted-item");
+
+          return HttpResponse.json(mockEquipment);
+        })
+      );
 
       const result = await repository.findByCampaignSource("crafted-item");
->>>>>>> ab62948c
 
       expect(result.data).toEqual([]);
       expect(result.error).toBeNull();
     });
 
     it("should handle errors when equipment is not found", async () => {
-<<<<<<< HEAD
-      server.use(
-        http.get('*/rest/v1/equipment', () => {
+      server.use(
+        http.get("*/rest/v1/equipment", () => {
           return HttpResponse.json(
             {
               message: "Equipment not found",
@@ -507,90 +318,45 @@
               details: "No rows returned",
             },
             { status: 404 }
-          )
-        })
-      )
-=======
-      const mockError = {
+          );
+        })
+      );
+
+      const result = await repository.findByCampaignSource("non-existent-equipment");
+
+      expect(result.data).toBeNull();
+      expect(result.error).toEqual({
         message: "Equipment not found",
         code: "PGRST116",
         details: "No rows returned",
-      };
-
-      mockSupabase.from.mockReturnValue({
-        select: vi.fn().mockReturnValue({
-          eq: vi.fn().mockReturnValue({
-            single: vi.fn().mockResolvedValue({
-              data: null,
-              error: mockError,
-            }),
-          }),
-        }),
-      });
->>>>>>> ab62948c
-
-      const result = await repository.findByCampaignSource(
-        "non-existent-equipment"
-      );
-
-<<<<<<< HEAD
-      expect(result.data).toBeNull()
-      expect(result.error).toEqual({
-        message: "Equipment not found",
-        code: "PGRST116", 
-        details: "No rows returned",
-      })
-    })
-  })
+      });
+    });
+  });
 
   describe("findAllChapters", () => {
     it("should find all chapters", async () => {
-      const mockChapters = createMockChapterList(3)
-      setChapterStore(mockChapters)
-
-      server.use(
-        http.get('*/rest/v1/chapter', ({ request }) => {
-          const url = new URL(request.url)
-          const order = url.searchParams.get('order')
-          expect(order).toBe('id.asc')
-          
-          return HttpResponse.json(mockChapters)
-        })
-      )
-=======
-      expect(result.data).toBeNull();
-      expect(result.error).toEqual(mockError);
-    });
-  });
-
-  describe("findAllChapters", () => {
-    it("should find all chapters", async () => {
-      const mockChapters = [
-        { id: 1, title: "Chapter 1" },
-        { id: 2, title: "Chapter 2" },
-        { id: 3, title: "Chapter 3" },
-      ];
-
-      mockSupabase.from.mockReturnValue({
-        select: vi.fn().mockReturnValue({
-          order: vi.fn().mockResolvedValue({
-            data: mockChapters,
-            error: null,
-          }),
-        }),
-      });
->>>>>>> ab62948c
+      const mockChapters = createMockChapterList(3);
+      setChapterStore(mockChapters);
+
+      server.use(
+        http.get("*/rest/v1/chapter", ({ request }) => {
+          const url = new URL(request.url);
+          const order = url.searchParams.get("order");
+          expect(order).toBe("id.asc");
+
+          return HttpResponse.json(mockChapters);
+        })
+      );
 
       const result = await repository.findAllChapters();
 
-<<<<<<< HEAD
-      expect(result.data).toEqual(mockChapters)
-      expect(result.error).toBeNull()
-    })
+      expect(result.data).toEqual(mockChapters);
+      expect(result.error).toBeNull();
+    });
 
     it("should handle errors when finding chapters", async () => {
       server.use(
-        http.get('*/rest/v1/chapter', () => {
+        http.get("*/rest/v1/chapter", () => {
           return HttpResponse.json(
             {
               message: "Database error",
@@ -598,82 +364,38 @@
               details: "Connection failed",
             },
             { status: 500 }
-          )
-        })
-      )
-=======
-      expect(result.data).toEqual(mockChapters);
-      expect(result.error).toBeNull();
-      expect(mockSupabase.from).toHaveBeenCalledWith("chapter");
-    });
-
-    it("should handle errors when finding chapters", async () => {
-      const mockError = {
-        message: "Database error",
-        code: "DB_ERROR",
-        details: "Connection failed",
-      };
-
-      mockSupabase.from.mockReturnValue({
-        select: vi.fn().mockReturnValue({
-          order: vi.fn().mockResolvedValue({
-            data: null,
-            error: mockError,
-          }),
-        }),
-      });
->>>>>>> ab62948c
+          );
+        })
+      );
 
       const result = await repository.findAllChapters();
 
-<<<<<<< HEAD
-      expect(result.data).toBeNull()
+      expect(result.data).toBeNull();
       expect(result.error).toEqual({
         message: "Database error",
         code: "DB_ERROR",
         details: "Connection failed",
-      })
-    })
-  })
+      });
+    });
+  });
 
   describe("findChapterById", () => {
     it("should find chapter by ID", async () => {
-      const mockChapter = createMockChapter({ id: 1, title: "Chapter 1" })
-      setChapterStore([mockChapter])
-
-      server.use(
-        http.get('*/rest/v1/chapter', ({ request }) => {
-          const url = new URL(request.url)
-          const idFilter = url.searchParams.get('id')
-          expect(idFilter).toBe('eq.1')
-          
-          const acceptHeader = request.headers.get('Accept')
-          expect(acceptHeader).toContain('application/vnd.pgrst.object+json')
-          
-          return HttpResponse.json(mockChapter)
-        })
-      )
-=======
-      expect(result.data).toBeNull();
-      expect(result.error).toEqual(mockError);
-    });
-  });
-
-  describe("findChapterById", () => {
-    it("should find chapter by ID", async () => {
-      const mockChapter = { id: 1, title: "Chapter 1" };
-
-      mockSupabase.from.mockReturnValue({
-        select: vi.fn().mockReturnValue({
-          eq: vi.fn().mockReturnValue({
-            single: vi.fn().mockResolvedValue({
-              data: mockChapter,
-              error: null,
-            }),
-          }),
-        }),
-      });
->>>>>>> ab62948c
+      const mockChapter = createMockChapter({ id: 1, title: "Chapter 1" });
+      setChapterStore([mockChapter]);
+
+      server.use(
+        http.get("*/rest/v1/chapter", ({ request }) => {
+          const url = new URL(request.url);
+          const idFilter = url.searchParams.get("id");
+          expect(idFilter).toBe("eq.1");
+
+          const acceptHeader = request.headers.get("Accept");
+          expect(acceptHeader).toContain("application/vnd.pgrst.object+json");
+
+          return HttpResponse.json(mockChapter);
+        })
+      );
 
       const result = await repository.findChapterById(1);
 
@@ -684,86 +406,55 @@
 
   describe("findChapterWithMissions", () => {
     it("should find chapter with missions", async () => {
-<<<<<<< HEAD
-      const mockChapter = createMockChapter({ id: 1, title: "Chapter 1" })
+      const mockChapter = createMockChapter({ id: 1, title: "Chapter 1" });
       const mockMissions = [
-        createMockMission({ slug: "1-1", name: "Mission 1", chapter_id: 1, hero_slug: "astaroth", energy_cost: 6, level: 1 }),
-        createMockMission({ slug: "1-2", name: "Mission 2", chapter_id: 1, hero_slug: "galahad", energy_cost: 6, level: 2 }),
-      ]
-      
-      setChapterStore([mockChapter])
-      setMissionStore(mockMissions)
-
-      server.use(
-        http.get('*/rest/v1/chapter', ({ request }) => {
-          const url = new URL(request.url)
-          const select = url.searchParams.get('select')
-          const idFilter = url.searchParams.get('id')
-          const order = url.searchParams.get('order')
-          
-          expect(select).toContain('mission(*)')
-          expect(idFilter).toBe('eq.1')
-          expect(order).toBe('missions.level.asc')
-          
-          const acceptHeader = request.headers.get('Accept')
-          expect(acceptHeader).toContain('application/vnd.pgrst.object+json')
-          
+        createMockMission({
+          slug: "1-1",
+          name: "Mission 1",
+          chapter_id: 1,
+          hero_slug: "astaroth",
+          energy_cost: 6,
+          level: 1,
+        }),
+        createMockMission({
+          slug: "1-2",
+          name: "Mission 2",
+          chapter_id: 1,
+          hero_slug: "galahad",
+          energy_cost: 6,
+          level: 2,
+        }),
+      ];
+
+      setChapterStore([mockChapter]);
+      setMissionStore(mockMissions);
+
+      server.use(
+        http.get("*/rest/v1/chapter", ({ request }) => {
+          const url = new URL(request.url);
+          const select = url.searchParams.get("select");
+          const idFilter = url.searchParams.get("id");
+          const order = url.searchParams.get("order");
+
+          expect(select).toContain("mission(*)");
+          expect(idFilter).toBe("eq.1");
+          expect(order).toBe("missions.level.asc");
+
+          const acceptHeader = request.headers.get("Accept");
+          expect(acceptHeader).toContain("application/vnd.pgrst.object+json");
+
           // Return chapter with missions relationship
-          const chapterWithMissions = { ...mockChapter, missions: mockMissions }
-          return HttpResponse.json(chapterWithMissions)
-        })
-      )
-=======
-      const mockChapterWithMissions = {
-        id: 1,
-        title: "Chapter 1",
-        missions: [
-          {
-            slug: "1-1",
-            name: "Mission 1",
-            chapter_id: 1,
-            hero_slug: "astaroth",
-            energy_cost: 6,
-            level: 1,
-          },
-          {
-            slug: "1-2",
-            name: "Mission 2",
-            chapter_id: 1,
-            hero_slug: "galahad",
-            energy_cost: 6,
-            level: 2,
-          },
-        ],
-      };
-
-      mockSupabase.from.mockReturnValue({
-        select: vi.fn().mockReturnValue({
-          eq: vi.fn().mockReturnValue({
-            order: vi.fn().mockReturnValue({
-              single: vi.fn().mockResolvedValue({
-                data: mockChapterWithMissions,
-                error: null,
-              }),
-            }),
-          }),
-        }),
-      });
->>>>>>> ab62948c
+          const chapterWithMissions = { ...mockChapter, missions: mockMissions };
+          return HttpResponse.json(chapterWithMissions);
+        })
+      );
 
       const result = await repository.findChapterWithMissions(1);
 
-<<<<<<< HEAD
-      expect(result.data).toEqual({ ...mockChapter, missions: mockMissions })
-      expect(result.error).toBeNull()
-    })
-  })
-=======
-      expect(result.data).toEqual(mockChapterWithMissions);
-      expect(result.error).toBeNull();
-    });
-  });
->>>>>>> ab62948c
+      expect(result.data).toEqual({ ...mockChapter, missions: mockMissions });
+      expect(result.error).toBeNull();
+    });
+  });
 
   describe("bulkCreateChapters", () => {
     it("should create multiple chapters successfully", async () => {
@@ -772,47 +463,23 @@
         { id: 2, title: "Chapter 2" },
       ];
 
-<<<<<<< HEAD
-      const mockCreatedChapters = inputChapters.map(c => createMockChapter(c))
-
-      let callCount = 0
-      server.use(
-        http.post('*/rest/v1/chapter', async ({ request }) => {
-          const body = await request.json() as any
-          const expectedChapter = inputChapters[callCount]
-          expect(body).toEqual(expectedChapter)
-          
-          const acceptHeader = request.headers.get('Accept')
-          expect(acceptHeader).toContain('application/vnd.pgrst.object+json')
-          
-          const responseChapter = mockCreatedChapters[callCount]
-          callCount++
-          return HttpResponse.json(responseChapter, { status: 201 })
-        })
-      )
-=======
-      const mockCreatedChapters = [
-        { id: 1, title: "Chapter 1" },
-        { id: 2, title: "Chapter 2" },
-      ];
-
-      mockSupabase.from.mockReturnValue({
-        insert: vi.fn().mockReturnValue({
-          select: vi.fn().mockReturnValue({
-            single: vi
-              .fn()
-              .mockResolvedValueOnce({
-                data: mockCreatedChapters[0],
-                error: null,
-              })
-              .mockResolvedValueOnce({
-                data: mockCreatedChapters[1],
-                error: null,
-              }),
-          }),
-        }),
-      });
->>>>>>> ab62948c
+      const mockCreatedChapters = inputChapters.map((c) => createMockChapter(c));
+
+      let callCount = 0;
+      server.use(
+        http.post("*/rest/v1/chapter", async ({ request }) => {
+          const body = (await request.json()) as any;
+          const expectedChapter = inputChapters[callCount];
+          expect(body).toEqual(expectedChapter);
+
+          const acceptHeader = request.headers.get("Accept");
+          expect(acceptHeader).toContain("application/vnd.pgrst.object+json");
+
+          const responseChapter = mockCreatedChapters[callCount];
+          callCount++;
+          return HttpResponse.json(responseChapter, { status: 201 });
+        })
+      );
 
       const result = await repository.bulkCreateChapters(inputChapters);
 
@@ -826,41 +493,24 @@
         { id: -1, title: "" }, // Invalid data
       ];
 
-<<<<<<< HEAD
-      let callCount = 0
-      server.use(
-        http.post('*/rest/v1/chapter', async ({ request }) => {
-          const body = await request.json() as any
-          const expectedChapter = inputChapters[callCount]
-          expect(body).toEqual(expectedChapter)
-          
-          callCount++
-          
+      let callCount = 0;
+      server.use(
+        http.post("*/rest/v1/chapter", async ({ request }) => {
+          const body = (await request.json()) as any;
+          const expectedChapter = inputChapters[callCount];
+          expect(body).toEqual(expectedChapter);
+
+          callCount++;
+
           if (callCount === 1) {
             // First chapter succeeds
-            return HttpResponse.json(createMockChapter(expectedChapter), { status: 201 })
+            return HttpResponse.json(createMockChapter(expectedChapter), { status: 201 });
           } else {
             // Second chapter fails validation (handled by repository validation)
-            return HttpResponse.json(
-              { message: "Validation failed", code: "VALIDATION_ERROR" },
-              { status: 400 }
-            )
+            return HttpResponse.json({ message: "Validation failed", code: "VALIDATION_ERROR" }, { status: 400 });
           }
         })
-      )
-=======
-      // Mock successful creation for the first item
-      mockSupabase.from.mockReturnValueOnce({
-        insert: vi.fn().mockReturnValue({
-          select: vi.fn().mockReturnValue({
-            single: vi.fn().mockResolvedValue({
-              data: { id: 1, title: "Chapter 1" },
-              error: null,
-            }),
-          }),
-        }),
-      });
->>>>>>> ab62948c
+      );
 
       const result = await repository.bulkCreateChapters(inputChapters);
 
@@ -891,60 +541,22 @@
         },
       ];
 
-<<<<<<< HEAD
-      const mockCreatedMissions = inputMissions.map(m => createMockMission(m))
-
-      server.use(
-        http.post('*/rest/v1/mission', async ({ request }) => {
-          const body = await request.json() as any
+      const mockCreatedMissions = inputMissions.map((m) => createMockMission(m));
+
+      server.use(
+        http.post("*/rest/v1/mission", async ({ request }) => {
+          const body = (await request.json()) as any;
           // Just validate that the body is one of the expected missions
-          expect(inputMissions).toContainEqual(body)
-          
-          const acceptHeader = request.headers.get('Accept')
-          expect(acceptHeader).toContain('application/vnd.pgrst.object+json')
-          
+          expect(inputMissions).toContainEqual(body);
+
+          const acceptHeader = request.headers.get("Accept");
+          expect(acceptHeader).toContain("application/vnd.pgrst.object+json");
+
           // Return the created mission based on the request body
-          const responseMission = createMockMission(body)
-          return HttpResponse.json(responseMission, { status: 201 })
-        })
-      )
-=======
-      const mockCreatedMissions = [
-        {
-          slug: "1-1",
-          name: "Mission 1",
-          chapter_id: 1,
-          hero_slug: "astaroth",
-          energy_cost: 6,
-          level: 1,
-        },
-        {
-          slug: "1-2",
-          name: "Mission 2",
-          chapter_id: 1,
-          hero_slug: "galahad",
-          energy_cost: 6,
-          level: 2,
-        },
-      ];
-
-      mockSupabase.from.mockReturnValue({
-        insert: vi.fn().mockReturnValue({
-          select: vi.fn().mockReturnValue({
-            single: vi
-              .fn()
-              .mockResolvedValueOnce({
-                data: mockCreatedMissions[0],
-                error: null,
-              })
-              .mockResolvedValueOnce({
-                data: mockCreatedMissions[1],
-                error: null,
-              }),
-          }),
-        }),
-      });
->>>>>>> ab62948c
+          const responseMission = createMockMission(body);
+          return HttpResponse.json(responseMission, { status: 201 });
+        })
+      );
 
       const result = await repository.bulkCreateMissions(inputMissions);
 
@@ -955,73 +567,50 @@
 
   describe("purgeMissionDomain", () => {
     it("should purge both missions and chapters successfully", async () => {
-<<<<<<< HEAD
-      let missionDeleteCalled = false
-      let chapterDeleteCalled = false
+      let missionDeleteCalled = false;
+      let chapterDeleteCalled = false;
 
       server.use(
         // Mission delete
-        http.delete('*/rest/v1/mission', ({ request }) => {
-          const url = new URL(request.url)
-          const slugFilter = url.searchParams.get('slug')
-          expect(slugFilter).toBe('gte.')
-          
-          missionDeleteCalled = true
-          return HttpResponse.json(null, { 
+        http.delete("*/rest/v1/mission", ({ request }) => {
+          const url = new URL(request.url);
+          const slugFilter = url.searchParams.get("slug");
+          expect(slugFilter).toBe("gte.");
+
+          missionDeleteCalled = true;
+          return HttpResponse.json(null, {
             status: 204,
-            headers: { 'Content-Range': '*/5' }
-          })
+            headers: { "Content-Range": "*/5" },
+          });
         }),
         // Chapter delete
-        http.delete('*/rest/v1/chapter', ({ request }) => {
-          const url = new URL(request.url)
-          const idFilter = url.searchParams.get('id')
-          expect(idFilter).toBe('gte.0')
-          
-          chapterDeleteCalled = true
-          return HttpResponse.json(null, { 
+        http.delete("*/rest/v1/chapter", ({ request }) => {
+          const url = new URL(request.url);
+          const idFilter = url.searchParams.get("id");
+          expect(idFilter).toBe("gte.0");
+
+          chapterDeleteCalled = true;
+          return HttpResponse.json(null, {
             status: 204,
-            headers: { 'Content-Range': '*/3' }
-          })
-        })
-      )
-=======
-      // Mock mission delete with count
-      mockSupabase.from.mockReturnValueOnce({
-        delete: vi.fn().mockReturnValue({
-          gte: vi.fn().mockResolvedValue({
-            count: 5,
-            error: null,
-          }),
-        }),
-      });
-
-      // Mock chapter delete with count
-      mockSupabase.from.mockReturnValueOnce({
-        delete: vi.fn().mockReturnValue({
-          gte: vi.fn().mockResolvedValue({
-            count: 3,
-            error: null,
-          }),
-        }),
-      });
->>>>>>> ab62948c
+            headers: { "Content-Range": "*/3" },
+          });
+        })
+      );
 
       const result = await repository.purgeMissionDomain();
 
       expect(result.data).toEqual({
         missions: 5,
         chapters: 3,
-<<<<<<< HEAD
-      })
-      expect(result.error).toBeNull()
-      expect(missionDeleteCalled).toBe(true)
-      expect(chapterDeleteCalled).toBe(true)
-    })
+      });
+      expect(result.error).toBeNull();
+      expect(missionDeleteCalled).toBe(true);
+      expect(chapterDeleteCalled).toBe(true);
+    });
 
     it("should handle mission delete errors", async () => {
       server.use(
-        http.delete('*/rest/v1/mission', () => {
+        http.delete("*/rest/v1/mission", () => {
           return HttpResponse.json(
             {
               message: "Mission delete failed",
@@ -1029,32 +618,9 @@
               details: "Database constraint violation",
             },
             { status: 500 }
-          )
-        })
-      )
-=======
-      });
-      expect(result.error).toBeNull();
-      expect(mockSupabase.from).toHaveBeenCalledWith("mission");
-      expect(mockSupabase.from).toHaveBeenCalledWith("chapter");
-    });
-
-    it("should handle mission delete errors", async () => {
-      const mockError = {
-        message: "Mission delete failed",
-        code: "DELETE_ERROR",
-        details: "Database constraint violation",
-      };
-
-      mockSupabase.from.mockReturnValue({
-        delete: vi.fn().mockReturnValue({
-          gte: vi.fn().mockResolvedValue({
-            data: null,
-            error: mockError,
-          }),
-        }),
-      });
->>>>>>> ab62948c
+          );
+        })
+      );
 
       const result = await repository.purgeMissionDomain();
 
@@ -1067,20 +633,19 @@
     });
 
     it("should handle chapter delete errors", async () => {
-<<<<<<< HEAD
-      let missionDeleteCalled = false
+      let missionDeleteCalled = false;
 
       server.use(
         // Successful mission delete
-        http.delete('*/rest/v1/mission', () => {
-          missionDeleteCalled = true
-          return HttpResponse.json(null, { 
+        http.delete("*/rest/v1/mission", () => {
+          missionDeleteCalled = true;
+          return HttpResponse.json(null, {
             status: 204,
-            headers: { 'Content-Range': '*/5' }
-          })
+            headers: { "Content-Range": "*/5" },
+          });
         }),
         // Failed chapter delete
-        http.delete('*/rest/v1/chapter', () => {
+        http.delete("*/rest/v1/chapter", () => {
           return HttpResponse.json(
             {
               message: "Chapter delete failed",
@@ -1088,37 +653,9 @@
               details: "Database constraint violation",
             },
             { status: 500 }
-          )
-        })
-      )
-=======
-      const mockMissionDeleteResult = Array(5).fill({ slug: "mission-1" });
-      const mockChapterError = {
-        message: "Chapter delete failed",
-        code: "DELETE_ERROR",
-        details: "Database constraint violation",
-      };
-
-      // Mock successful mission delete
-      mockSupabase.from.mockReturnValueOnce({
-        delete: vi.fn().mockReturnValue({
-          gte: vi.fn().mockResolvedValue({
-            data: mockMissionDeleteResult,
-            error: null,
-          }),
-        }),
-      });
-
-      // Mock failed chapter delete
-      mockSupabase.from.mockReturnValueOnce({
-        delete: vi.fn().mockReturnValue({
-          gte: vi.fn().mockResolvedValue({
-            data: null,
-            error: mockChapterError,
-          }),
-        }),
-      });
->>>>>>> ab62948c
+          );
+        })
+      );
 
       const result = await repository.purgeMissionDomain();
 
@@ -1127,68 +664,39 @@
         message: "Failed to purge chapters: Chapter delete failed",
         code: "DELETE_ERROR",
         details: "Database constraint violation",
-<<<<<<< HEAD
-      })
-      expect(missionDeleteCalled).toBe(true)
-    })
+      });
+      expect(missionDeleteCalled).toBe(true);
+    });
 
     it("should handle unexpected errors during purge", async () => {
       // Force an unexpected error by having the handler throw
       server.use(
-        http.delete('*/rest/v1/mission', () => {
-          throw new Error("Unexpected database error")
-        })
-      )
-=======
-      });
-    });
-
-    it("should handle unexpected errors during purge", async () => {
-      mockSupabase.from.mockImplementation(() => {
-        throw new Error("Unexpected database error");
-      });
->>>>>>> ab62948c
+        http.delete("*/rest/v1/mission", () => {
+          throw new Error("Unexpected database error");
+        })
+      );
 
       const result = await repository.purgeMissionDomain();
 
-<<<<<<< HEAD
-      expect(result.data).toBeNull()
-      expect(result.error?.message).toBe("Failed to purge missions: Unexpected database error")
-    })
-=======
       expect(result.data).toBeNull();
-      expect(result.error?.message).toBe("Unexpected database error");
-    });
->>>>>>> ab62948c
+      expect(result.error?.message).toBe("Failed to purge missions: Unexpected database error");
+    });
 
     it("should handle empty delete results", async () => {
       server.use(
-        http.delete('*/rest/v1/mission', () => {
-          return HttpResponse.json(null, { 
+        http.delete("*/rest/v1/mission", () => {
+          return HttpResponse.json(null, {
             status: 204,
-            headers: { 'Content-Range': '*/0' }
-          })
-        }),
-<<<<<<< HEAD
-        http.delete('*/rest/v1/chapter', () => {
-          return HttpResponse.json(null, { 
+            headers: { "Content-Range": "*/0" },
+          });
+        }),
+        http.delete("*/rest/v1/chapter", () => {
+          return HttpResponse.json(null, {
             status: 204,
-            headers: { 'Content-Range': '*/0' }
-          })
-        })
-      )
-=======
-      });
-
-      mockSupabase.from.mockReturnValueOnce({
-        delete: vi.fn().mockReturnValue({
-          gte: vi.fn().mockResolvedValue({
-            count: 0,
-            error: null,
-          }),
-        }),
-      });
->>>>>>> ab62948c
+            headers: { "Content-Range": "*/0" },
+          });
+        })
+      );
 
       const result = await repository.purgeMissionDomain();
 
@@ -1207,95 +715,39 @@
         { id: 2, title: "New Chapter" },
       ];
 
-<<<<<<< HEAD
-      const existingChapter = createMockChapter({ id: 1, title: 'Existing Chapter' })
-      const newChapter = createMockChapter({ id: 2, title: 'New Chapter' })
-
-      let findCallCount = 0
+      const existingChapter = createMockChapter({ id: 1, title: "Existing Chapter" });
+      const newChapter = createMockChapter({ id: 2, title: "New Chapter" });
+
+      let findCallCount = 0;
       server.use(
         // Mock findChapterById calls
-        http.get('*/rest/v1/chapter', ({ request }) => {
-          const url = new URL(request.url)
-          const idFilter = url.searchParams.get('id')
-          const acceptHeader = request.headers.get('Accept')
-          
-          expect(acceptHeader).toContain('application/vnd.pgrst.object+json')
-          
-          findCallCount++
-          
-          if (idFilter === 'eq.1') {
+        http.get("*/rest/v1/chapter", ({ request }) => {
+          const url = new URL(request.url);
+          const idFilter = url.searchParams.get("id");
+          const acceptHeader = request.headers.get("Accept");
+
+          expect(acceptHeader).toContain("application/vnd.pgrst.object+json");
+
+          findCallCount++;
+
+          if (idFilter === "eq.1") {
             // First chapter exists
-            return HttpResponse.json(existingChapter)
-          } else if (idFilter === 'eq.2') {
+            return HttpResponse.json(existingChapter);
+          } else if (idFilter === "eq.2") {
             // Second chapter doesn't exist
-            return HttpResponse.json(
-              { message: 'Not found', code: 'PGRST116' },
-              { status: 404 }
-            )
+            return HttpResponse.json({ message: "Not found", code: "PGRST116" }, { status: 404 });
           }
-          
-          return HttpResponse.json(null, { status: 404 })
+
+          return HttpResponse.json(null, { status: 404 });
         }),
         // Mock insert for new chapter
-        http.post('*/rest/v1/chapter', async ({ request }) => {
-          const body = await request.json() as any
-          expect(body).toEqual({ id: 2, title: 'New Chapter' })
-          
-          return HttpResponse.json(newChapter, { status: 201 })
-        })
-      )
-
-      const result = await repository.bulkCreateChapters(inputChapters, { skipExisting: true })
-
-      expect(result.data).toEqual([newChapter])
-      expect(result.error).toBeDefined()
-      expect(result.error?.code).toBe('BULK_PARTIAL_SUCCESS')
-      expect((result.error?.details as any)?.skipped).toEqual([existingChapter])
-      expect(findCallCount).toBe(2)
-    })
-  })
-
-  describe('bulkCreateMissions with skipExisting', () => {
-    it('should pass skipExisting option to base bulkCreate', async () => {
-=======
-      const existingChapter = { id: 1, title: "Existing Chapter" };
-      const newChapter = { id: 2, title: "New Chapter" };
-
-      // Mock findChapterById for first chapter (exists)
-      mockSupabase.from.mockReturnValueOnce({
-        select: vi.fn().mockReturnValue({
-          eq: vi.fn().mockReturnValue({
-            single: vi.fn().mockResolvedValue({
-              data: existingChapter,
-              error: null,
-            }),
-          }),
-        }),
-      });
-
-      // Mock findChapterById for second chapter (doesn't exist)
-      mockSupabase.from.mockReturnValueOnce({
-        select: vi.fn().mockReturnValue({
-          eq: vi.fn().mockReturnValue({
-            single: vi.fn().mockResolvedValue({
-              data: null,
-              error: { message: "Not found", code: "PGRST116" },
-            }),
-          }),
-        }),
-      });
-
-      // Mock insert for new chapter
-      mockSupabase.from.mockReturnValueOnce({
-        insert: vi.fn().mockReturnValue({
-          select: vi.fn().mockReturnValue({
-            single: vi.fn().mockResolvedValue({
-              data: newChapter,
-              error: null,
-            }),
-          }),
-        }),
-      });
+        http.post("*/rest/v1/chapter", async ({ request }) => {
+          const body = (await request.json()) as any;
+          expect(body).toEqual({ id: 2, title: "New Chapter" });
+
+          return HttpResponse.json(newChapter, { status: 201 });
+        })
+      );
 
       const result = await repository.bulkCreateChapters(inputChapters, {
         skipExisting: true,
@@ -1304,15 +756,13 @@
       expect(result.data).toEqual([newChapter]);
       expect(result.error).toBeDefined();
       expect(result.error?.code).toBe("BULK_PARTIAL_SUCCESS");
-      expect((result.error?.details as any)?.skipped).toEqual([
-        existingChapter,
-      ]);
+      expect((result.error?.details as any)?.skipped).toEqual([existingChapter]);
+      expect(findCallCount).toBe(2);
     });
   });
 
   describe("bulkCreateMissions with skipExisting", () => {
     it("should pass skipExisting option to base bulkCreate", async () => {
->>>>>>> ab62948c
       const inputMissions = [
         {
           slug: "1-1",
@@ -1326,7 +776,7 @@
 
       const bulkCreateSpy = vi.spyOn(repository, "bulkCreate");
       bulkCreateSpy.mockResolvedValueOnce({
-        data: inputMissions.map(m => createMockMission(m)),
+        data: inputMissions.map((m) => createMockMission(m)),
         error: null,
       });
 
