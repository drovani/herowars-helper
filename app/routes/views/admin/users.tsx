<<<<<<< HEAD
import { UserRoundCheckIcon, UserRoundMinusIcon, UserRoundXIcon } from "lucide-react";
import { useEffect, useState, Suspense } from "react";
import { redirect, useFetcher, useLoaderData, useRevalidator, Await } from "react-router";
import { AlertDialog, AlertDialogAction, AlertDialogCancel, AlertDialogContent, AlertDialogDescription, AlertDialogFooter, AlertDialogHeader, AlertDialogTitle, AlertDialogTrigger } from "~/components/ui/alert-dialog";
=======
import {
  UserRoundCheckIcon,
  UserRoundMinusIcon,
  UserRoundXIcon,
} from "lucide-react";
import { useEffect, useState } from "react";
import {
  redirect,
  useFetcher,
  useLoaderData,
  useRevalidator,
} from "react-router";
import {
  AlertDialog,
  AlertDialogAction,
  AlertDialogCancel,
  AlertDialogContent,
  AlertDialogDescription,
  AlertDialogFooter,
  AlertDialogHeader,
  AlertDialogTitle,
  AlertDialogTrigger,
} from "~/components/ui/alert-dialog";
>>>>>>> 3624216c
import { Badge } from "~/components/ui/badge";
import { Button } from "~/components/ui/button";
import {
  Card,
  CardContent,
  CardDescription,
  CardHeader,
  CardTitle,
} from "~/components/ui/card";
import { Checkbox } from "~/components/ui/checkbox";
import {
  Dialog,
  DialogContent,
  DialogDescription,
  DialogHeader,
  DialogTitle,
  DialogTrigger,
} from "~/components/ui/dialog";
import { Input } from "~/components/ui/input";
import { Label } from "~/components/ui/label";
import { Switch } from "~/components/ui/switch";
import {
  Table,
  TableBody,
  TableCell,
  TableHead,
  TableHeader,
  TableRow,
} from "~/components/ui/table";
import { formatTitle } from "~/config/site";
import { useAuth } from "~/contexts/AuthContext";
import { ASSIGNABLE_ROLES } from "~/lib/supabase/admin";
import { createClient } from "~/lib/supabase/client";
import { AdminUserTableSkeleton } from "~/components/skeletons/AdminUserTableSkeleton";

async function loadUsersData(request: Request) {
  const { supabase } = createClient(request);

  // Check if user is authenticated and has admin role
  const {
    data: { user },
  } = await supabase.auth.getUser();
  if (!user) {
    throw redirect("/login");
  }

  const userMetadata = user.app_metadata || {};
  const userRoles = userMetadata.roles || ["user"];

  if (!userRoles.includes("admin")) {
    throw redirect("/");
  }

  // Fetch users from API endpoint
  try {
    const apiUrl = new URL("/api/admin/users", request.url);
    const response = await fetch(apiUrl, {
      headers: {
        Cookie: request.headers.get("Cookie") || "",
      },
    });

    if (!response.ok) {
      const errorData = await response
        .json()
        .catch(() => ({ error: "Failed to fetch users" }));
      return {
        users: [],
        error: errorData.error || "Failed to fetch users",
        hasServiceRole: false,
      };
    }

    const data = await response.json();
    return {
      users: data.users || [],
      error: null,
      hasServiceRole: true,
    };
  } catch (error) {
    return {
      users: [],
      error: "Service role not configured or API unavailable",
      hasServiceRole: false,
    };
  }
}

export const loader = async ({ request }: { request: Request }) => {
  return {
    usersData: loadUsersData(request),
  };
};

export const action = async ({ request }: { request: Request }) => {
  const formData = await request.formData();
  const action = formData.get("action");

  if (
    action === "updateRoles" ||
    action === "createUser" ||
    action === "disableUser" ||
    action === "enableUser" ||
    action === "deleteUser"
  ) {
    try {
      const apiUrl = new URL("/api/admin/users", request.url);
      const response = await fetch(apiUrl, {
        method: "POST",
        headers: {
          Cookie: request.headers.get("Cookie") || "",
        },
        body: formData,
      });

      const data = await response.json();
      return data;
    } catch (error) {
      return {
        success: false,
        error: `Failed to ${action}`,
      };
    }
  }

  return { success: false, error: "Invalid action" };
};

export const meta = () => {
  return [{ title: formatTitle("User Management - Admin") }];
};

interface UserData {
  id: string;
  email: string;
  user_metadata: {
    full_name?: string;
    name?: string;
  };
  app_metadata: {
    roles?: string[];
  };
  banned_until?: string | null;
}

<<<<<<< HEAD

function AdminUsersContent({ users, error, hasServiceRole }: { users: UserData[], error: string | null, hasServiceRole: boolean }) {
=======
export default function AdminUsers() {
  const { users, error, hasServiceRole } = useLoaderData() as {
    users: UserData[];
    error: string | null;
    hasServiceRole: boolean;
  };
>>>>>>> 3624216c
  const { user: currentUser } = useAuth();
  const fetcher = useFetcher();
  const createUserFetcher = useFetcher();
  const revalidator = useRevalidator();
  const [message, setMessage] = useState("");
  const [isCreateDialogOpen, setIsCreateDialogOpen] = useState(false);
  const [createUserForm, setCreateUserForm] = useState({
    email: "",
    password: "",
    fullName: "",
    roles: [] as string[],
  });
  const [updatingUserId, setUpdatingUserId] = useState<string | null>(null);
  const [optimisticUserStates, setOptimisticUserStates] = useState<
    Record<string, { disabled?: boolean; roles?: string[]; deleted?: boolean }>
  >({});
  const [isRevalidating, setIsRevalidating] = useState(false);

  // Handle fetcher results
  useEffect(() => {
    if (fetcher.data) {
      if (!fetcher.data.success) {
        setMessage(fetcher.data.error || "Operation failed");
        // Revert optimistic update on error
        setOptimisticUserStates((prev) => {
          if (updatingUserId) {
            const { [updatingUserId]: removed, ...rest } = prev;
            return rest;
          }
          return prev;
        });
      } else if (
        fetcher.data.success &&
        fetcher.data.message?.includes("deleted")
      ) {
        // For successful deletion, keep optimistic state until revalidation completes
        if (!isRevalidating) {
          setIsRevalidating(true);
          revalidator.revalidate();
        }
      }
      setUpdatingUserId(null); // Clear updating state
    }
  }, [fetcher.data, updatingUserId, revalidator]);

  // Clear updating state when fetcher becomes idle
  useEffect(() => {
    if (fetcher.state === "idle") {
      setUpdatingUserId(null);
    }
  }, [fetcher.state]);

  // Clear revalidating flag and optimistic states when revalidator is done
  useEffect(() => {
    if (revalidator.state === "idle" && isRevalidating) {
      setIsRevalidating(false);
      setOptimisticUserStates({});
    }
  }, [revalidator.state, isRevalidating]);

  // Handle create user results
  useEffect(() => {
    if (createUserFetcher.data) {
      if (createUserFetcher.data.success) {
        setIsCreateDialogOpen(false);
        setCreateUserForm({ email: "", password: "", fullName: "", roles: [] });
        // Refresh data without full page reload
        revalidator.revalidate();
      } else {
        setMessage(createUserFetcher.data.error || "Failed to create user");
      }
    }
  }, [createUserFetcher.data]);

  const handleRoleChange = (userId: string, roles: string[]) => {
    if (!hasServiceRole) {
      setMessage(
        "Service role not configured. Please add SUPABASE_SERVICE_ROLE_KEY to your environment variables."
      );
      return;
    }

    setUpdatingUserId(userId);
    // Optimistically update roles
    setOptimisticUserStates((prev) => ({
      ...prev,
      [userId]: { ...prev[userId], roles },
    }));

    fetcher.submit(
      {
        action: "updateRoles",
        userId,
        roles: JSON.stringify(roles),
      },
      { method: "post" }
    );
  };

  const toggleRole = (userId: string, role: string, currentRoles: string[]) => {
    const hasRole = currentRoles.includes(role);
    let newRoles: string[];

    if (hasRole) {
      newRoles = currentRoles.filter((r) => r !== role);
      // Ensure at least 'user' role remains
      if (newRoles.length === 0) {
        newRoles = ["user"];
      }
    } else {
      newRoles = [...currentRoles, role];
    }

    handleRoleChange(userId, newRoles);
  };

  const handleUserStatusChange = (userId: string, isEnabled: boolean) => {
    if (!hasServiceRole) {
      setMessage(
        "Service role not configured. Please add SUPABASE_SERVICE_ROLE_KEY to your environment variables."
      );
      return;
    }

    const action = isEnabled ? "enableUser" : "disableUser";
    setUpdatingUserId(userId);

    // Optimistically update status
    setOptimisticUserStates((prev) => ({
      ...prev,
      [userId]: { ...prev[userId], disabled: !isEnabled },
    }));

    fetcher.submit(
      {
        action,
        userId,
      },
      { method: "post" }
    );
  };

  const handleDeleteUser = (userId: string) => {
    if (!hasServiceRole) {
      setMessage(
        "Service role not configured. Please add SUPABASE_SERVICE_ROLE_KEY to your environment variables."
      );
      return;
    }

    setUpdatingUserId(userId);

    // Optimistically remove user from list
    setOptimisticUserStates((prev) => ({
      ...prev,
      [userId]: { ...prev[userId], deleted: true },
    }));

    fetcher.submit(
      {
        action: "deleteUser",
        userId,
      },
      { method: "post" }
    );
  };

  const handleCreateUser = () => {
    if (!createUserForm.email || !createUserForm.password) {
      setMessage("Email and password are required");
      return;
    }

    createUserFetcher.submit(
      {
        action: "createUser",
        email: createUserForm.email,
        password: createUserForm.password,
        fullName: createUserForm.fullName,
        roles: JSON.stringify(createUserForm.roles),
      },
      { method: "post" }
    );
  };

  const handleCreateRoleToggle = (role: string) => {
    setCreateUserForm((prev) => ({
      ...prev,
      roles: prev.roles.includes(role)
        ? prev.roles.filter((r) => r !== role)
        : [...prev.roles, role],
    }));
  };

  const getDisplayName = (user: UserData) => {
    return (
      user.user_metadata?.full_name ||
      user.user_metadata?.name ||
      "Anonymous User"
    );
  };

  const getUserRoles = (user: UserData) => {
    // Use optimistic state if available, otherwise use server data
    const optimisticState = optimisticUserStates[user.id];
    if (optimisticState?.roles) {
      return optimisticState.roles;
    }
    return user.app_metadata?.roles || ["user"];
  };

  const isUserDisabledOptimistic = (user: UserData) => {
    // Use optimistic state if available, otherwise use server data
    const optimisticState = optimisticUserStates[user.id];
    if (optimisticState?.disabled !== undefined) {
      return optimisticState.disabled;
    }
    return user.banned_until && new Date(user.banned_until) > new Date();
  };

  // Set initial message based on configuration status
  useEffect(() => {
    if (error && !message) {
      setMessage(error);
    }
  }, [error, message]);

  return (
    <div className="w-full max-w-6xl mx-auto p-3 sm:p-6">
      <Card>
        <CardHeader>
          <div className="flex flex-col space-y-4 sm:flex-row sm:justify-between sm:items-start sm:space-y-0">
            <div className="space-y-1">
              <CardTitle className="text-xl sm:text-2xl">
                User Management
              </CardTitle>
              <CardDescription className="text-sm">
                Manage user roles and permissions. All users have the User role
                by default. Assign additional Admin or Editor roles as needed.
              </CardDescription>
            </div>
            <Dialog
              open={isCreateDialogOpen}
              onOpenChange={setIsCreateDialogOpen}
            >
              <DialogTrigger asChild>
                <Button
                  disabled={
                    !hasServiceRole || createUserFetcher.state === "submitting"
                  }
                  className="w-full sm:w-auto"
                >
                  Add User
                </Button>
              </DialogTrigger>
              <DialogContent className="w-[95vw] max-w-md mx-auto">
                <DialogHeader>
                  <DialogTitle className="text-lg">Create New User</DialogTitle>
                  <DialogDescription className="text-sm">
                    Add a new user to the system. They will receive login
                    credentials via email.
                  </DialogDescription>
                </DialogHeader>
                <div className="grid gap-4 py-4">
                  <div className="grid gap-2">
                    <Label htmlFor="email" className="text-sm font-medium">
                      Email *
                    </Label>
                    <Input
                      id="email"
                      type="email"
                      value={createUserForm.email}
                      onChange={(e) =>
                        setCreateUserForm((prev) => ({
                          ...prev,
                          email: e.target.value,
                        }))
                      }
                      placeholder="user@example.com"
                      className="text-base"
                    />
                  </div>
                  <div className="grid gap-2">
                    <Label htmlFor="password" className="text-sm font-medium">
                      Password *
                    </Label>
                    <Input
                      id="password"
                      type="password"
                      value={createUserForm.password}
                      onChange={(e) =>
                        setCreateUserForm((prev) => ({
                          ...prev,
                          password: e.target.value,
                        }))
                      }
                      placeholder="Enter password"
                      className="text-base"
                    />
                  </div>
                  <div className="grid gap-2">
                    <Label htmlFor="fullName" className="text-sm font-medium">
                      Full Name
                    </Label>
                    <Input
                      id="fullName"
                      value={createUserForm.fullName}
                      onChange={(e) =>
                        setCreateUserForm((prev) => ({
                          ...prev,
                          fullName: e.target.value,
                        }))
                      }
                      placeholder="John Doe"
                      className="text-base"
                    />
                  </div>
                  <div className="grid gap-2">
                    <Label className="text-sm font-medium">
                      Additional Roles
                    </Label>
                    <div className="grid grid-cols-2 gap-2 sm:flex sm:gap-3 sm:flex-wrap">
                      {ASSIGNABLE_ROLES.map((role) => (
                        <div key={role} className="flex items-center space-x-2">
                          <Checkbox
                            id={`create-${role}`}
                            checked={createUserForm.roles.includes(role)}
                            onCheckedChange={() => handleCreateRoleToggle(role)}
                          />
                          <label
                            htmlFor={`create-${role}`}
                            className="text-sm font-medium leading-none peer-disabled:cursor-not-allowed peer-disabled:opacity-70 capitalize"
                          >
                            {role}
                          </label>
                        </div>
                      ))}
                    </div>
                    <p className="text-xs text-gray-500 mt-1">
                      User role is automatically assigned to all users.
                    </p>
                  </div>
                </div>
                <div className="flex flex-col sm:flex-row justify-end space-y-2 sm:space-y-0 sm:space-x-2">
                  <Button
                    variant="outline"
                    onClick={() => setIsCreateDialogOpen(false)}
                    className="w-full sm:w-auto"
                  >
                    Cancel
                  </Button>
                  <Button
                    onClick={handleCreateUser}
                    disabled={createUserFetcher.state === "submitting"}
                    className="w-full sm:w-auto"
                  >
                    {createUserFetcher.state === "submitting"
                      ? "Creating..."
                      : "Create User"}
                  </Button>
                </div>
              </DialogContent>
            </Dialog>
          </div>
        </CardHeader>
        <CardContent className="p-3 sm:p-6">
          {message && (
            <div
              className={`mb-4 p-3 rounded border break-words text-sm ${
                hasServiceRole
                  ? message.includes("success")
                    ? "bg-green-100 text-green-800 border-green-300"
                    : "bg-red-100 text-red-800 border-red-300"
                  : "bg-yellow-100 text-yellow-800 border-yellow-300"
              }`}
            >
              {!hasServiceRole && (
                <strong className="block sm:inline">
                  Configuration Required:{" "}
                </strong>
              )}
              <span className="block sm:inline">{message}</span>
            </div>
          )}

          {/* Desktop Table View */}
          <div className="hidden lg:block">
            <Table>
              <TableHeader>
                <TableRow>
                  <TableHead>Email</TableHead>
                  <TableHead>Display Name</TableHead>
                  <TableHead>Roles</TableHead>
                  <TableHead>Enabled</TableHead>
                  <TableHead>Status</TableHead>
                </TableRow>
              </TableHeader>
              <TableBody>
                {users
                  .filter((user) => !optimisticUserStates[user.id]?.deleted)
                  .map((user) => {
                    const currentRoles = getUserRoles(user);
                    const isDisabled = isUserDisabledOptimistic(user);
                    return (
                      <TableRow key={user.id}>
                        <TableCell className="font-medium">
                          {user.email}
                        </TableCell>
                        <TableCell>{getDisplayName(user)}</TableCell>
                        <TableCell>
                          <div className="flex gap-3 flex-wrap">
                            {ASSIGNABLE_ROLES.map((role) => {
                              const isCurrentUserAdminRole =
                                user.id === currentUser?.id &&
                                role === "admin" &&
                                currentRoles.includes("admin");
                              return (
                                <div
                                  key={role}
                                  className="flex items-center space-x-2"
                                  title={
                                    isCurrentUserAdminRole
                                      ? "You cannot remove your own admin role to prevent system lockout."
                                      : ""
                                  }
                                >
                                  <Checkbox
                                    id={`${user.id}-${role}`}
                                    checked={currentRoles.includes(role)}
                                    onCheckedChange={() =>
                                      toggleRole(user.id, role, currentRoles)
                                    }
                                    disabled={
                                      !hasServiceRole ||
                                      updatingUserId === user.id ||
                                      isCurrentUserAdminRole
                                    }
                                  />
                                  <label
                                    htmlFor={`${user.id}-${role}`}
                                    className="text-sm font-medium leading-none peer-disabled:cursor-not-allowed peer-disabled:opacity-70 capitalize"
                                  >
                                    {role}
                                  </label>
                                </div>
                              );
                            })}
                          </div>
                        </TableCell>
                        <TableCell className="w-24">
                          <div className="flex items-center space-x-2">
                            <Switch
                              checked={!isUserDisabledOptimistic(user)}
                              onCheckedChange={(checked) =>
                                handleUserStatusChange(user.id, checked)
                              }
                              disabled={
                                !hasServiceRole ||
                                updatingUserId === user.id ||
                                user.id === currentUser?.id
                              }
                              checkedIcon={
                                <UserRoundCheckIcon className="size-4 text-green-900" />
                              }
                              uncheckedIcon={
                                <UserRoundMinusIcon className="size-4 text-red-900" />
                              }
                            />
                            {/* Reserve space for delete button to prevent column resizing */}
                            <div className="size-8 flex items-center justify-center">
                              {isDisabled && (
                                <AlertDialog>
                                  <AlertDialogTrigger asChild>
                                    <Button
                                      variant="ghost"
                                      size="sm"
                                      className="size-8 p-0 text-red-600 hover:text-red-700 hover:bg-red-50"
                                      disabled={
                                        !hasServiceRole ||
                                        updatingUserId === user.id
                                      }
                                      title="Delete user permanently"
                                    >
                                      <UserRoundXIcon className="size-4" />
                                    </Button>
                                  </AlertDialogTrigger>
                                  <AlertDialogContent>
                                    <AlertDialogHeader>
                                      <AlertDialogTitle>
                                        Delete User
                                      </AlertDialogTitle>
                                      <AlertDialogDescription>
                                        Are you sure you want to permanently
                                        delete the user "{user.email}"? This
                                        action cannot be undone and will remove
                                        all user data from the system.
                                      </AlertDialogDescription>
                                    </AlertDialogHeader>
                                    <AlertDialogFooter>
                                      <AlertDialogCancel>
                                        Cancel
                                      </AlertDialogCancel>
                                      <AlertDialogAction
                                        onClick={() =>
                                          handleDeleteUser(user.id)
                                        }
                                        className="bg-red-600 hover:bg-red-700"
                                      >
                                        Delete User
                                      </AlertDialogAction>
                                    </AlertDialogFooter>
                                  </AlertDialogContent>
                                </AlertDialog>
                              )}
                            </div>
                          </div>
                        </TableCell>
                        <TableCell>
                          {updatingUserId === user.id ? (
                            <div className="flex items-center">
                              <div className="animate-spin rounded-full size-4 border-b-2 border-gray-900 mr-2"></div>
                              <span className="text-sm">Updating...</span>
                            </div>
                          ) : !hasServiceRole ? (
                            <span className="text-sm text-gray-500">
                              Service role required
                            </span>
                          ) : (
                            <div className="flex items-center space-x-2">
                              <Badge
                                variant={
                                  isUserDisabledOptimistic(user)
                                    ? "destructive"
                                    : "default"
                                }
                              >
                                {isUserDisabledOptimistic(user)
                                  ? "Disabled"
                                  : "Active"}
                              </Badge>
                              {user.id === currentUser?.id && (
                                <span
                                  className="text-xs text-gray-500"
                                  title="You cannot disable your own account"
                                >
                                  (You)
                                </span>
                              )}
                            </div>
                          )}
                        </TableCell>
                      </TableRow>
                    );
                  })}
              </TableBody>
            </Table>
          </div>

          {/* Mobile Card View */}
          <div className="lg:hidden space-y-4">
            {users
              .filter((user) => !optimisticUserStates[user.id]?.deleted)
              .map((user) => {
                const currentRoles = getUserRoles(user);
                const isDisabled = isUserDisabledOptimistic(user);
                return (
                  <Card key={user.id} className="border">
                    <CardContent className="p-4">
                      {/* User Info Header */}
                      <div className="flex justify-between items-start mb-3">
                        <div className="flex-1 min-w-0">
                          <h3 className="font-medium text-sm truncate">
                            {user.email}
                          </h3>
                          <p className="text-sm text-gray-500 truncate">
                            {getDisplayName(user)}
                          </p>
                        </div>
                        <div className="flex items-center space-x-2 ml-2">
                          <Badge
                            variant={
                              isUserDisabledOptimistic(user)
                                ? "destructive"
                                : "default"
                            }
                            className="text-xs"
                          >
                            {isUserDisabledOptimistic(user)
                              ? "Disabled"
                              : "Active"}
                          </Badge>
                          {user.id === currentUser?.id && (
                            <span className="text-xs text-gray-500 whitespace-nowrap">
                              (You)
                            </span>
                          )}
                        </div>
                      </div>

                      {/* Status Loading */}
                      {updatingUserId === user.id && (
                        <div className="flex items-center mb-3 p-2 bg-gray-50 rounded">
                          <div className="animate-spin rounded-full size-4 border-b-2 border-gray-900 mr-2"></div>
                          <span className="text-sm">Updating...</span>
                        </div>
                      )}

                      {/* Roles Section */}
                      <div className="mb-4">
                        <label className="text-sm font-medium text-gray-700 mb-2 block">
                          Roles
                        </label>
                        <div className="grid grid-cols-2 gap-2 sm:flex sm:gap-3 sm:flex-wrap">
                          {ASSIGNABLE_ROLES.map((role) => {
                            const isCurrentUserAdminRole =
                              user.id === currentUser?.id &&
                              role === "admin" &&
                              currentRoles.includes("admin");
                            return (
                              <div
                                key={role}
                                className="flex items-center space-x-2"
                                title={
                                  isCurrentUserAdminRole
                                    ? "You cannot remove your own admin role to prevent system lockout."
                                    : ""
                                }
                              >
                                <Checkbox
                                  id={`mobile-${user.id}-${role}`}
                                  checked={currentRoles.includes(role)}
                                  onCheckedChange={() =>
                                    toggleRole(user.id, role, currentRoles)
                                  }
                                  disabled={
                                    !hasServiceRole ||
                                    updatingUserId === user.id ||
                                    isCurrentUserAdminRole
                                  }
                                />
                                <label
                                  htmlFor={`mobile-${user.id}-${role}`}
                                  className="text-sm font-medium capitalize leading-none peer-disabled:cursor-not-allowed peer-disabled:opacity-70"
                                >
                                  {role}
                                </label>
                              </div>
                            );
                          })}
                        </div>
                      </div>

                      {/* Enable/Disable Section */}
                      <div className="flex items-center justify-between pt-3 border-t">
                        <div className="flex items-center space-x-3">
                          <label className="text-sm font-medium text-gray-700">
                            Account Status
                          </label>
                          <Switch
                            checked={!isUserDisabledOptimistic(user)}
                            onCheckedChange={(checked) =>
                              handleUserStatusChange(user.id, checked)
                            }
                            disabled={
                              !hasServiceRole ||
                              updatingUserId === user.id ||
                              user.id === currentUser?.id
                            }
                            checkedIcon={
                              <UserRoundCheckIcon className="size-4 text-green-900" />
                            }
                            uncheckedIcon={
                              <UserRoundMinusIcon className="size-4 text-red-900" />
                            }
                          />
                        </div>

                        {/* Reserve space for delete button to prevent layout shift */}
                        <div className="w-8 h-8 flex items-center justify-center">
                          {isDisabled && (
                            <AlertDialog>
                              <AlertDialogTrigger asChild>
                                <Button
                                  variant="ghost"
                                  size="sm"
                                  className="size-8 p-0 text-red-600 hover:text-red-700 hover:bg-red-50"
                                  disabled={
                                    !hasServiceRole ||
                                    updatingUserId === user.id
                                  }
                                  title="Delete user permanently"
                                >
                                  <UserRoundXIcon className="size-4" />
                                </Button>
                              </AlertDialogTrigger>
                              <AlertDialogContent className="max-w-sm">
                                <AlertDialogHeader>
                                  <AlertDialogTitle className="text-base">
                                    Delete User
                                  </AlertDialogTitle>
                                  <AlertDialogDescription className="text-sm">
                                    Are you sure you want to permanently delete
                                    "{user.email}"? This action cannot be
                                    undone.
                                  </AlertDialogDescription>
                                </AlertDialogHeader>
                                <AlertDialogFooter className="flex-col sm:flex-row gap-2">
                                  <AlertDialogCancel className="w-full sm:w-auto">
                                    Cancel
                                  </AlertDialogCancel>
                                  <AlertDialogAction
                                    onClick={() => handleDeleteUser(user.id)}
                                    className="bg-red-600 hover:bg-red-700 w-full sm:w-auto"
                                  >
                                    Delete User
                                  </AlertDialogAction>
                                </AlertDialogFooter>
                              </AlertDialogContent>
                            </AlertDialog>
                          )}
                        </div>
                      </div>

                      {/* Service Role Warning */}
                      {!hasServiceRole && (
                        <div className="mt-3 p-2 bg-yellow-50 border border-yellow-200 rounded text-xs text-yellow-800">
                          Service role required for user management
                        </div>
                      )}
                    </CardContent>
                  </Card>
                );
              })}
          </div>

          {(!users || users.length === 0) && (
            <div className="text-center py-8 text-gray-500">
              <p>No users found.</p>
              <p className="text-xs mt-2">
                Debug: users={users ? "array" : "null"}, length=
                {users?.length || 0}, hasServiceRole=
                {hasServiceRole ? "true" : "false"}
              </p>
            </div>
          )}

          <div className="mt-6 pt-4 border-t">
            {hasServiceRole ? (
              <div className="flex flex-col sm:flex-row sm:justify-between sm:items-center space-y-3 sm:space-y-0">
                <p className="text-sm text-green-600">
                  ✅ User management is fully operational
                </p>
                <Button
                  onClick={() => revalidator.revalidate()}
                  variant="outline"
                  disabled={
                    fetcher.state === "submitting" ||
                    revalidator.state === "loading"
                  }
                  className="w-full sm:w-auto"
                >
                  {revalidator.state === "loading"
                    ? "Refreshing..."
                    : "Refresh Users"}
                </Button>
              </div>
            ) : (
              <div className="space-y-2">
                <p className="text-sm text-yellow-800 font-medium">
                  🔧 Configuration Required
                </p>
                <p className="text-sm text-gray-600">
                  Add{" "}
                  <code className="bg-gray-100 px-1 py-0.5 rounded text-xs">
                    SUPABASE_SERVICE_ROLE_KEY
                  </code>{" "}
                  to your environment variables to enable full user management.
                </p>
              </div>
            )}
          </div>
        </CardContent>
      </Card>
    </div>
  );
}

export default function AdminUsers() {
  const loaderData = useLoaderData() as { usersData: Promise<{ users: UserData[], error: string | null, hasServiceRole: boolean }> };
  
  return (
    <Suspense fallback={<AdminUserTableSkeleton />}>
      <Await resolve={loaderData.usersData}>
        {(data: { users: UserData[], error: string | null, hasServiceRole: boolean }) => (
          <AdminUsersContent 
            users={data.users}
            error={data.error}
            hasServiceRole={data.hasServiceRole}
          />
        )}
      </Await>
    </Suspense>
  );
}<|MERGE_RESOLUTION|>--- conflicted
+++ resolved
@@ -1,33 +1,7 @@
-<<<<<<< HEAD
 import { UserRoundCheckIcon, UserRoundMinusIcon, UserRoundXIcon } from "lucide-react";
 import { useEffect, useState, Suspense } from "react";
 import { redirect, useFetcher, useLoaderData, useRevalidator, Await } from "react-router";
 import { AlertDialog, AlertDialogAction, AlertDialogCancel, AlertDialogContent, AlertDialogDescription, AlertDialogFooter, AlertDialogHeader, AlertDialogTitle, AlertDialogTrigger } from "~/components/ui/alert-dialog";
-=======
-import {
-  UserRoundCheckIcon,
-  UserRoundMinusIcon,
-  UserRoundXIcon,
-} from "lucide-react";
-import { useEffect, useState } from "react";
-import {
-  redirect,
-  useFetcher,
-  useLoaderData,
-  useRevalidator,
-} from "react-router";
-import {
-  AlertDialog,
-  AlertDialogAction,
-  AlertDialogCancel,
-  AlertDialogContent,
-  AlertDialogDescription,
-  AlertDialogFooter,
-  AlertDialogHeader,
-  AlertDialogTitle,
-  AlertDialogTrigger,
-} from "~/components/ui/alert-dialog";
->>>>>>> 3624216c
 import { Badge } from "~/components/ui/badge";
 import { Button } from "~/components/ui/button";
 import {
@@ -173,17 +147,7 @@
   banned_until?: string | null;
 }
 
-<<<<<<< HEAD
-
 function AdminUsersContent({ users, error, hasServiceRole }: { users: UserData[], error: string | null, hasServiceRole: boolean }) {
-=======
-export default function AdminUsers() {
-  const { users, error, hasServiceRole } = useLoaderData() as {
-    users: UserData[];
-    error: string | null;
-    hasServiceRole: boolean;
-  };
->>>>>>> 3624216c
   const { user: currentUser } = useAuth();
   const fetcher = useFetcher();
   const createUserFetcher = useFetcher();
