--- conflicted
+++ resolved
@@ -43,10 +43,7 @@
 ## Phase 1: Core Skeleton Infrastructure ✅ COMPLETED
 
 ### 1.1 Create Skeleton Building Blocks ✅ COMPLETED
-<<<<<<< HEAD
-=======
-
->>>>>>> 7ca2b425
+
 - ✅ Create `/app/components/skeletons/SkeletonCard.tsx` for card-based content
 - ✅ Create `/app/components/skeletons/SkeletonTable.tsx` for table-based content
 - ✅ Create `/app/components/skeletons/SkeletonForm.tsx` for form sections
@@ -54,20 +51,14 @@
 - ✅ Support responsive design matching mobile/desktop breakpoints
 
 ### 1.2 Create Skeleton Grid Layout ✅ COMPLETED
-<<<<<<< HEAD
-=======
-
->>>>>>> 7ca2b425
+
 - ✅ Create `/app/components/skeletons/SkeletonGrid.tsx` for responsive grid layouts
 - ✅ Support configurable grid sizes (2x2, 3x3, 4x4, etc.)
 - ✅ Match existing grid layouts used in heroes/equipment pages
 - ✅ Include proper spacing and responsive behavior
 
 ### 1.3 Create Skeleton Detail Layout ✅ COMPLETED
-<<<<<<< HEAD
-=======
-
->>>>>>> 7ca2b425
+
 - ✅ Create `/app/components/skeletons/SkeletonDetail.tsx` for detail page layouts
 - ✅ Support header section + multiple content sections
 - ✅ Match hero/equipment detail page structure
@@ -76,10 +67,7 @@
 ## Phase 2: Index Page Skeleton Loading ✅ COMPLETED
 
 ### 2.1 Hero Index Skeleton Implementation ✅ COMPLETED
-<<<<<<< HEAD
-=======
-
->>>>>>> 7ca2b425
+
 - ✅ Create `/app/components/skeletons/HeroIndexSkeleton.tsx`
 - ✅ Implement hero card grid skeleton matching hero card dimensions
 - ✅ Support hero image placeholder, name placeholder, stats placeholders
@@ -87,10 +75,7 @@
 - ✅ Integration with `/app/routes/views/heroes/index.tsx` loading states (fully integrated with Suspense/Await pattern)
 
 ### 2.2 Equipment Index Skeleton Implementation ✅ COMPLETED
-<<<<<<< HEAD
-=======
-
->>>>>>> 7ca2b425
+
 - ✅ Create `/app/components/skeletons/EquipmentIndexSkeleton.tsx`
 - ✅ Implement equipment card grid skeleton matching equipment card structure
 - ✅ Support equipment image placeholder, name placeholder, type placeholders
@@ -98,10 +83,7 @@
 - ✅ Integration with `/app/routes/views/equipment/index.tsx` loading states (fully integrated with Suspense/Await pattern)
 
 ### 2.3 Mission Index Skeleton Implementation ✅ COMPLETED
-<<<<<<< HEAD
-=======
-
->>>>>>> 7ca2b425
+
 - ✅ Create `/app/components/skeletons/MissionIndexSkeleton.tsx`
 - ✅ Implement chapter section skeletons with mission card grids
 - ✅ Support chapter title placeholders + mission card grids per chapter
@@ -112,10 +94,7 @@
 ## Phase 3: Detail Page Skeleton Loading ✅ COMPLETED
 
 ### 3.1 Hero Detail Skeleton Implementation ✅ COMPLETED
-<<<<<<< HEAD
-=======
-
->>>>>>> 7ca2b425
+
 - ✅ Create `/app/components/skeletons/HeroDetailSkeleton.tsx`
 - ✅ Implement comprehensive hero detail skeleton layout
 - ✅ Support hero profile header (image, name, class, faction)
@@ -124,10 +103,7 @@
 - ✅ Support related missions and equipment relationship skeletons
 
 ### 3.2 Equipment Detail Skeleton Implementation ✅ COMPLETED
-<<<<<<< HEAD
-=======
-
->>>>>>> 7ca2b425
+
 - ✅ Create `/app/components/skeletons/EquipmentDetailSkeleton.tsx`
 - ✅ Implement equipment detail skeleton with stats and relationships
 - ✅ Support equipment header (image, name, type, stats)
@@ -136,20 +112,14 @@
 - ✅ Support campaign source mission placeholders
 
 ### 3.3 Mission Detail Skeleton Implementation ⚠️ DEFERRED
-<<<<<<< HEAD
-=======
-
->>>>>>> 7ca2b425
+
 - ⚠️ Mission detail skeleton deferred (no current mission detail pages exist)
 - ✅ Prepared skeleton components can be used when mission detail pages are implemented
 
 ## Phase 4: Form and Admin Skeleton Loading ✅ COMPLETED
 
 ### 4.1 Admin Setup Skeleton Enhancement ✅ COMPLETED
-<<<<<<< HEAD
-=======
-
->>>>>>> 7ca2b425
+
 - ✅ Create `/app/components/skeletons/AdminSetupSkeleton.tsx`
 - ✅ Replace current spinner with progress-based skeleton
 - ✅ Show setup step placeholders with progress indicators
@@ -157,10 +127,7 @@
 - ✅ Support data loading progress visualization
 
 ### 4.2 Admin User Management Skeleton ✅ COMPLETED
-<<<<<<< HEAD
-=======
-
->>>>>>> 7ca2b425
+
 - ✅ Create `/app/components/skeletons/AdminUserTableSkeleton.tsx`
 - ✅ Implement user table row skeletons for user management
 - ✅ Support user data placeholders (email, roles, actions)
@@ -168,10 +135,7 @@
 - ✅ Include action button placeholders and role badge placeholders
 
 ### 4.3 Form Loading Skeleton Enhancement ✅ COMPLETED
-<<<<<<< HEAD
-=======
-
->>>>>>> 7ca2b425
+
 - ✅ Create comprehensive form skeleton component (`SkeletonForm.tsx`)
 - ✅ Implement form field skeletons for complex forms
 - ✅ Support input field placeholders, button placeholders, section headers
@@ -180,18 +144,12 @@
 ## Phase 5: Authentication and Navigation Skeleton Loading ✅ COMPLETED
 
 ### 5.1 Authentication Loading Enhancement ⚠️ DEFERRED
-<<<<<<< HEAD
-=======
-
->>>>>>> 7ca2b425
+
 - ⚠️ Integration with `/app/layouts/ProtectedLayout.tsx` deferred (ready for integration)
 - ✅ Navigation skeleton components created for integration
 
 ### 5.2 Navigation Skeleton Implementation ✅ COMPLETED
-<<<<<<< HEAD
-=======
-
->>>>>>> 7ca2b425
+
 - ✅ Create `/app/components/skeletons/NavigationSkeleton.tsx`
 - ✅ Implement sidebar skeleton for initial page loads
 - ✅ Support menu item placeholders and user menu placeholders
@@ -208,20 +166,14 @@
 - ✅ Animation and transition tests for skeleton loading states
 
 ### Integration Tests
-<<<<<<< HEAD
-=======
-
->>>>>>> 7ca2b425
+
 - ✅ Route loader integration with skeleton display
 - ✅ Skeleton to content transition smoothness tests
 - ⚠️ Authentication flow skeleton integration tests (deferred - components available)
 - ⚠️ Form submission skeleton state tests (deferred - components available)
 
 ### Manual Testing Checklist
-<<<<<<< HEAD
-=======
-
->>>>>>> 7ca2b425
+
 - ✅ Skeleton layouts match final content dimensions
 - ✅ No layout shift between skeleton and loaded content
 - ✅ Responsive behavior matches across all breakpoints
@@ -333,21 +285,24 @@
 - PR successfully created with comprehensive skeleton loading implementation
 
 ## Implementation Summary ✅ COMPLETED
-<<<<<<< HEAD
 
 ### ✅ Completed Components
+
 All core skeleton loading components have been implemented and committed:
 
-1. **Core Building Blocks**: 
+1. **Core Building Blocks**:
+
    - `SkeletonCard.tsx` - Configurable card-based content placeholders
    - `SkeletonTable.tsx` - Table layouts with rows, columns, and action areas
    - `SkeletonForm.tsx` - Form fields, sections, and button placeholders
 
 2. **Layout Components**:
+
    - `SkeletonGrid.tsx` - Responsive grid layouts with configurable item counts
    - `SkeletonDetail.tsx` - Detail page layouts with headers and content sections
 
 3. **Page-Specific Skeletons**:
+
    - `HeroIndexSkeleton.tsx` - Hero grid with cards/tiles modes
    - `EquipmentIndexSkeleton.tsx` - Equipment card grid layouts
    - `MissionIndexSkeleton.tsx` - Chapter-organized mission grids
@@ -355,6 +310,7 @@
    - `EquipmentDetailSkeleton.tsx` - Equipment detail with stats and relationships
 
 4. **Admin & Navigation**:
+
    - `AdminSetupSkeleton.tsx` - Multi-step setup process layouts
    - `AdminUserTableSkeleton.tsx` - User management table layouts
    - `NavigationSkeleton.tsx` - Sidebar, header, and breadcrumb layouts
@@ -362,17 +318,20 @@
 5. **Central Export**: `index.ts` - Convenient imports for all skeleton components
 
 ### ⚠️ Integration Status
+
 - **Skeleton Components**: ✅ Completed and ready for use
 - **Route Integration**: ⚠️ Deferred - Components ready for integration into route loaders
 - **Authentication Integration**: ⚠️ Deferred - Components ready for auth loading states
 
 ### 🔧 Technical Details
+
 - **TypeScript**: ✅ All components pass strict mode compilation
 - **Responsive Design**: ✅ Mobile-first approach with proper breakpoints
 - **shadcn/ui Compliance**: ✅ Follows established design patterns
 - **Accessibility**: ✅ Proper semantic structure and ARIA considerations
 
 ## Next Steps for Integration
+
 1. **Route Integration**: Import skeleton components into route loaders where needed
 2. **Loading State Management**: Add skeleton display logic to route components
 3. **Authentication Enhancement**: Integrate NavigationSkeleton into auth loading flows
@@ -381,29 +340,36 @@
 ## Phase 6: Route Integration - Implement Suspense/Await Pattern ✅ COMPLETED
 
 ### Overview
+
 Based on analysis of current implementation, only `/app/routes/views/missions/index.tsx` properly uses the Suspense/Await pattern with skeleton loading. All other skeleton components exist but are not integrated into their corresponding routes. This phase will implement the proper async loading pattern across all routes to achieve consistent skeleton loading throughout the application.
 
 ### 6.1 Current Implementation Status ✅ COMPLETED
+
 **✅ CORRECTLY IMPLEMENTED (4 routes):**
+
 - `/app/routes/views/missions/index.tsx` - Perfect template using `<Suspense fallback={<MissionIndexSkeleton />}>` + `<Await resolve={loaderData?.missionsData}>`
 - `/app/routes/views/heroes/index.tsx` - ✅ Implemented Suspense/Await with `HeroIndexSkeleton`
 - `/app/routes/views/equipment/index.tsx` - ✅ Implemented Suspense/Await with `EquipmentIndexSkeleton`
 - `/app/routes/views/admin/users.tsx` - ✅ Implemented Suspense/Await with `AdminUserTableSkeleton`
 
 **⚠️ ROUTES DEFERRED:**
+
 - `/app/routes/views/admin/setup.tsx` - Has `AdminSetupSkeleton` but uses custom fetcher pattern - kept as-is to avoid disrupting working functionality
 
 ### 6.2 Implementation Plan for Each Route
 
 #### 6.2.1 Heroes Index Route (`/app/routes/views/heroes/index.tsx`)
+
 **Current State**: Direct synchronous data loading in loader
 **Required Changes**:
+
 1. Convert loader to return deferred data instead of direct data
 2. Modify component to use Suspense with `HeroIndexSkeleton` fallback
 3. Wrap content with `<Await resolve={loaderData?.heroesData}>`
 4. Move existing component logic into async data handler
 
 **Template Pattern** (based on missions implementation):
+
 ```tsx
 export const loader = async ({ request }: Route.LoaderArgs) => {
   return {
@@ -414,33 +380,37 @@
 export default function HeroesIndex({ loaderData }: Route.ComponentProps) {
   return (
     <Suspense fallback={<HeroIndexSkeleton />}>
-      <Await resolve={loaderData?.heroesData}>
-        {(data) => <HeroesContent data={data} />}
-      </Await>
+      <Await resolve={loaderData?.heroesData}>{(data) => <HeroesContent data={data} />}</Await>
     </Suspense>
   );
 }
 ```
 
-#### 6.2.2 Equipment Index Route (`/app/routes/views/equipment/index.tsx`)  
+#### 6.2.2 Equipment Index Route (`/app/routes/views/equipment/index.tsx`)
+
 **Current State**: Direct synchronous data loading in loader
 **Required Changes**:
+
 1. Convert loader to return deferred data for equipment list
 2. Add Suspense wrapper with `EquipmentIndexSkeleton` fallback
 3. Implement `<Await>` pattern for equipment data
 4. Extract current rendering logic into separate component
 
 #### 6.2.3 Admin Users Route (`/app/routes/views/admin/users.tsx`)
+
 **Current State**: Direct synchronous data loading in loader
 **Required Changes**:
+
 1. Convert user data loading to deferred pattern
 2. Add Suspense wrapper with `AdminUserTableSkeleton` fallback
 3. Implement `<Await>` pattern for user management data
 4. Maintain existing role assignment and user management functionality
 
 #### 6.2.4 Admin Setup Route (`/app/routes/views/admin/setup.tsx`)
+
 **Current State**: Custom loading state using fetcher, not standard loader pattern
-**Required Changes**: 
+**Required Changes**:
+
 1. **Option A**: Convert to standard loader + Suspense pattern with `AdminSetupSkeleton`
 2. **Option B**: Keep custom fetcher pattern but integrate `AdminSetupSkeleton` into existing loading logic
 3. **Recommendation**: Option B to avoid disrupting working admin setup flow
@@ -448,7 +418,9 @@
 ### 6.3 Technical Implementation Steps
 
 #### Step 1: Create Async Data Loading Functions
+
 For each route, extract data loading into separate async functions:
+
 ```tsx
 // Example for heroes
 async function loadHeroesData(request: Request) {
@@ -458,8 +430,10 @@
 }
 ```
 
-#### Step 2: Update Route Loaders  
+#### Step 2: Update Route Loaders
+
 Convert synchronous loaders to return deferred promises:
+
 ```tsx
 export const loader = async ({ request }: Route.LoaderArgs) => {
   return {
@@ -469,283 +443,12 @@
 ```
 
 #### Step 3: Implement Suspense/Await Pattern
+
 Replace direct data rendering with async pattern:
+
 ```tsx
 <Suspense fallback={<SkeletonComponent />}>
-  <Await resolve={loaderData?.dataName}>
-    {(data) => <ContentComponent data={data} />}
-  </Await>
-</Suspense>
-```
-
-#### Step 4: Extract Content Components
-Create separate components for actual content rendering:
-```tsx
-function ContentComponent({ data }: { data: DataType }) {
-  // Move existing rendering logic here
-  return <div>{/* existing JSX */}</div>;
-}
-```
-
-### 6.4 Integration Priority Order
-1. **Heroes Index** - High impact, simple data structure, good test case
-2. **Equipment Index** - Similar pattern to heroes, straightforward
-3. **Admin Users** - More complex with role management, requires careful testing
-4. **Admin Setup** - Most complex due to existing custom loading, lowest priority
-
-### 6.5 Testing Strategy for Integration
-- **Visual Testing**: Verify skeleton layouts match final content dimensions
-- **Loading Behavior**: Test with simulated slow connections
-- **Functionality**: Ensure all existing features work after integration
-- **Error Handling**: Verify error states still work properly
-- **TypeScript**: Confirm no type errors after async conversion
-
-### 6.6 Success Criteria for Route Integration ✅ COMPLETED
-- ✅ All target routes use Suspense/Await pattern consistently
-- ✅ Skeleton components display during data loading phases
-- ✅ No layout shift between skeleton and loaded content (components designed to match final layouts)
-- ✅ All existing functionality preserved after integration
-- ✅ TypeScript compilation passes without errors
-- ✅ Loading performance improved with immediate skeleton display
-
-### 6.7 Unused Skeleton Components Review
-After route integration, evaluate these unused skeletons:
-- `HeroDetailSkeleton` - No hero detail routes currently exist
-- `EquipmentDetailSkeleton` - No equipment detail routes currently exist  
-- `NavigationSkeleton` - May be useful for auth loading states
-- Generic skeletons (`SkeletonCard`, `SkeletonTable`, etc.) - Available for future use
-
-### 6.8 Future Integration Opportunities
-- **Authentication Loading**: Integrate `NavigationSkeleton` into auth flows
-- **Detail Pages**: When hero/equipment detail routes are created, skeleton components are ready
-- **Form Loading**: Use `SkeletonForm` for complex form submission states
-- **Generic Layouts**: Apply generic skeletons to future features
-
-## Phase 7: Address PR Review Feedback ✅ COMPLETED
-
-### Overview
-After route integration is complete, address PR review feedback focusing on Tailwind CSS issues, accessibility improvements, test coverage, and code quality enhancements.
-
-### 7.1 Critical Fixes - Tailwind CSS Dynamic Classes ✅ COMPLETED
-- **Problem**: Dynamic grid classes may not exist in final CSS
-- **Files to Fix**: `SkeletonGrid.tsx`, `HeroDetailSkeleton.tsx` 
-- **Solution**: ✅ Replaced dynamic class generation with static mapping using lookup objects
-- **Result**: Grid classes now use static mappings that guarantee Tailwind CSS class existence
-
-### 7.2 Test Coverage Implementation ✅ COMPLETED
-- **Create**: ✅ `/app/components/skeletons/__tests__/` directory created
-- **Test**: ✅ Component rendering, props, responsive behavior for core components
-- **Files**: ✅ `SkeletonGrid.test.tsx`, `SkeletonCard.test.tsx`, `HeroIndexSkeleton.test.tsx`
-- **Coverage**: ✅ 46 tests covering rendering, configuration, accessibility, and responsive behavior
-
-### 7.3 Accessibility Improvements ✅ COMPLETED
-- **Add**: ✅ ARIA labels and screen reader support across all skeleton components
-- **Include**: ✅ Loading state announcements (`role="status"`, `aria-live="polite"`)
-- **Features**: ✅ Screen reader only messages with `sr-only` class
-- **Semantic**: ✅ Proper semantic roles (`role="grid"`, `role="table"`, `role="row"`)
-
-### 7.4 Performance Optimizations ✅ COMPLETED
-- **Optimize**: ✅ Large array generations in skeleton components using `useMemo`
-- **Caps**: ✅ Item count limits to prevent excessive skeleton rendering (50 for cards, 100 for grids)
-- **Memoization**: ✅ Array indices memoized to prevent recreation on each render
-- **Result**: ✅ Improved performance for components with variable item counts
-
-## Completion ✅ FULLY COMPLETE
-
-### ✅ All Phases Complete
-- ✅ **Phase 1-5**: Skeleton loading implementation complete across all planned areas
-- ✅ **Phase 6**: Route integration with Suspense/Await pattern completed
-- ✅ **Phase 7**: PR review feedback addressed with production-ready improvements
-
-### ✅ Technical Quality
-- ✅ TypeScript compilation passes without errors
-- ✅ All tests pass (46/46 skeleton component tests)
-- ✅ Accessibility standards met with ARIA labels and semantic roles
-- ✅ Performance optimized with memoization and reasonable caps
-- ✅ Production-ready Tailwind CSS classes with static mappings
-
-### ✅ Implementation Summary
-- **Components**: 11 skeleton components created covering all major UI patterns
-- **Route Integration**: 4 major routes now use skeleton loading (Heroes, Equipment, Admin Users, Missions)
-- **Test Coverage**: 3 test files with comprehensive coverage of core skeleton functionality
-- **Accessibility**: Full screen reader support and loading announcements
-- **Performance**: Optimized array generation and rendering for scalability
-
-### 🚀 Ready for Production
-
-The skeleton loading system is now fully functional, tested, accessible, and integrated throughout the Hero Wars Helper application. Users will experience immediate visual feedback during data loading phases across all major features.
-
-## Completion
-=======
->>>>>>> 7ca2b425
-
-### ✅ Completed Components
-
-All core skeleton loading components have been implemented and committed:
-
-1. **Core Building Blocks**:
-
-   - `SkeletonCard.tsx` - Configurable card-based content placeholders
-   - `SkeletonTable.tsx` - Table layouts with rows, columns, and action areas
-   - `SkeletonForm.tsx` - Form fields, sections, and button placeholders
-
-2. **Layout Components**:
-
-   - `SkeletonGrid.tsx` - Responsive grid layouts with configurable item counts
-   - `SkeletonDetail.tsx` - Detail page layouts with headers and content sections
-
-3. **Page-Specific Skeletons**:
-
-   - `HeroIndexSkeleton.tsx` - Hero grid with cards/tiles modes
-   - `EquipmentIndexSkeleton.tsx` - Equipment card grid layouts
-   - `MissionIndexSkeleton.tsx` - Chapter-organized mission grids
-   - `HeroDetailSkeleton.tsx` - Comprehensive hero detail layouts
-   - `EquipmentDetailSkeleton.tsx` - Equipment detail with stats and relationships
-
-4. **Admin & Navigation**:
-
-   - `AdminSetupSkeleton.tsx` - Multi-step setup process layouts
-   - `AdminUserTableSkeleton.tsx` - User management table layouts
-   - `NavigationSkeleton.tsx` - Sidebar, header, and breadcrumb layouts
-
-5. **Central Export**: `index.ts` - Convenient imports for all skeleton components
-
-### ⚠️ Integration Status
-
-- **Skeleton Components**: ✅ Completed and ready for use
-- **Route Integration**: ⚠️ Deferred - Components ready for integration into route loaders
-- **Authentication Integration**: ⚠️ Deferred - Components ready for auth loading states
-
-### 🔧 Technical Details
-
-- **TypeScript**: ✅ All components pass strict mode compilation
-- **Responsive Design**: ✅ Mobile-first approach with proper breakpoints
-- **shadcn/ui Compliance**: ✅ Follows established design patterns
-- **Accessibility**: ✅ Proper semantic structure and ARIA considerations
-
-## Next Steps for Integration
-
-1. **Route Integration**: Import skeleton components into route loaders where needed
-2. **Loading State Management**: Add skeleton display logic to route components
-3. **Authentication Enhancement**: Integrate NavigationSkeleton into auth loading flows
-4. **Performance Testing**: Validate improved perceived performance on slow connections
-
-## Phase 6: Route Integration - Implement Suspense/Await Pattern ✅ COMPLETED
-
-### Overview
-
-Based on analysis of current implementation, only `/app/routes/views/missions/index.tsx` properly uses the Suspense/Await pattern with skeleton loading. All other skeleton components exist but are not integrated into their corresponding routes. This phase will implement the proper async loading pattern across all routes to achieve consistent skeleton loading throughout the application.
-
-### 6.1 Current Implementation Status ✅ COMPLETED
-
-**✅ CORRECTLY IMPLEMENTED (4 routes):**
-
-- `/app/routes/views/missions/index.tsx` - Perfect template using `<Suspense fallback={<MissionIndexSkeleton />}>` + `<Await resolve={loaderData?.missionsData}>`
-- `/app/routes/views/heroes/index.tsx` - ✅ Implemented Suspense/Await with `HeroIndexSkeleton`
-- `/app/routes/views/equipment/index.tsx` - ✅ Implemented Suspense/Await with `EquipmentIndexSkeleton`
-- `/app/routes/views/admin/users.tsx` - ✅ Implemented Suspense/Await with `AdminUserTableSkeleton`
-
-**⚠️ ROUTES DEFERRED:**
-
-- `/app/routes/views/admin/setup.tsx` - Has `AdminSetupSkeleton` but uses custom fetcher pattern - kept as-is to avoid disrupting working functionality
-
-### 6.2 Implementation Plan for Each Route
-
-#### 6.2.1 Heroes Index Route (`/app/routes/views/heroes/index.tsx`)
-
-**Current State**: Direct synchronous data loading in loader
-**Required Changes**:
-
-1. Convert loader to return deferred data instead of direct data
-2. Modify component to use Suspense with `HeroIndexSkeleton` fallback
-3. Wrap content with `<Await resolve={loaderData?.heroesData}>`
-4. Move existing component logic into async data handler
-
-**Template Pattern** (based on missions implementation):
-
-```tsx
-export const loader = async ({ request }: Route.LoaderArgs) => {
-  return {
-    heroesData: loadHeroesData(request), // Return promise, not awaited data
-  };
-};
-
-export default function HeroesIndex({ loaderData }: Route.ComponentProps) {
-  return (
-    <Suspense fallback={<HeroIndexSkeleton />}>
-      <Await resolve={loaderData?.heroesData}>
-        {(data) => <HeroesContent data={data} />}
-      </Await>
-    </Suspense>
-  );
-}
-```
-
-#### 6.2.2 Equipment Index Route (`/app/routes/views/equipment/index.tsx`)
-
-**Current State**: Direct synchronous data loading in loader
-**Required Changes**:
-
-1. Convert loader to return deferred data for equipment list
-2. Add Suspense wrapper with `EquipmentIndexSkeleton` fallback
-3. Implement `<Await>` pattern for equipment data
-4. Extract current rendering logic into separate component
-
-#### 6.2.3 Admin Users Route (`/app/routes/views/admin/users.tsx`)
-
-**Current State**: Direct synchronous data loading in loader
-**Required Changes**:
-
-1. Convert user data loading to deferred pattern
-2. Add Suspense wrapper with `AdminUserTableSkeleton` fallback
-3. Implement `<Await>` pattern for user management data
-4. Maintain existing role assignment and user management functionality
-
-#### 6.2.4 Admin Setup Route (`/app/routes/views/admin/setup.tsx`)
-
-**Current State**: Custom loading state using fetcher, not standard loader pattern
-**Required Changes**:
-
-1. **Option A**: Convert to standard loader + Suspense pattern with `AdminSetupSkeleton`
-2. **Option B**: Keep custom fetcher pattern but integrate `AdminSetupSkeleton` into existing loading logic
-3. **Recommendation**: Option B to avoid disrupting working admin setup flow
-
-### 6.3 Technical Implementation Steps
-
-#### Step 1: Create Async Data Loading Functions
-
-For each route, extract data loading into separate async functions:
-
-```tsx
-// Example for heroes
-async function loadHeroesData(request: Request) {
-  const heroRepo = new HeroRepository(request);
-  const result = await heroRepo.findAll(/* options */);
-  // Handle errors and return data
-}
-```
-
-#### Step 2: Update Route Loaders
-
-Convert synchronous loaders to return deferred promises:
-
-```tsx
-export const loader = async ({ request }: Route.LoaderArgs) => {
-  return {
-    dataName: loadDataFunction(request), // Promise, not awaited
-  };
-};
-```
-
-#### Step 3: Implement Suspense/Await Pattern
-
-Replace direct data rendering with async pattern:
-
-```tsx
-<Suspense fallback={<SkeletonComponent />}>
-  <Await resolve={loaderData?.dataName}>
-    {(data) => <ContentComponent data={data} />}
-  </Await>
+  <Await resolve={loaderData?.dataName}>{(data) => <ContentComponent data={data} />}</Await>
 </Suspense>
 ```
 
