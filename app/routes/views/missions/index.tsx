--- conflicted
+++ resolved
@@ -1,13 +1,8 @@
 import { cva } from "class-variance-authority";
 import { MapIcon, SearchIcon } from "lucide-react";
-<<<<<<< HEAD
-import { useMemo, useState, Suspense } from "react";
-import { Link, Await } from "react-router";
-=======
 import { Suspense, useMemo, useState } from "react";
 import { Await, Link } from "react-router";
 import { MissionIndexSkeleton } from "~/components/skeletons/MissionIndexSkeleton";
->>>>>>> 7ca2b425
 import { Card, CardHeader, CardTitle } from "~/components/ui/card";
 import { Input } from "~/components/ui/input";
 import {
@@ -19,9 +14,10 @@
   SelectValue,
 } from "~/components/ui/select";
 import { cn, getHeroImageUrl } from "~/lib/utils";
-import { MissionRepository, type Mission } from "~/repositories/MissionRepository";
-import { MissionIndexSkeleton } from "~/components/skeletons/MissionIndexSkeleton";
-
+import {
+  MissionRepository,
+  type Mission,
+} from "~/repositories/MissionRepository";
 import type { Route } from "./+types/index";
 
 async function loadMissionsData(request: Request) {
@@ -94,9 +90,6 @@
   },
 });
 
-<<<<<<< HEAD
-function MissionsContent({ missionsByChapter, uniqueBosses }: { missionsByChapter: Record<number, { title: string; missions: Mission[] }>, uniqueBosses: string[] }) {
-=======
 function MissionsContent({
   missionsByChapter,
   uniqueBosses,
@@ -104,7 +97,6 @@
   missionsByChapter: Record<number, { title: string; missions: Mission[] }>;
   uniqueBosses: string[];
 }) {
->>>>>>> 7ca2b425
   const [searchQuery, setSearchQuery] = useState("");
   const [selectedBoss, setSelectedBoss] = useState<string | null>(null);
 
@@ -250,12 +242,6 @@
   return (
     <Suspense fallback={<MissionIndexSkeleton />}>
       <Await resolve={loaderData?.missionsData}>
-<<<<<<< HEAD
-        {(data: { missionsByChapter: Record<number, { title: string; missions: Mission[] }>; uniqueBosses: string[] }) => (
-          <MissionsContent 
-            missionsByChapter={data.missionsByChapter} 
-            uniqueBosses={data.uniqueBosses} 
-=======
         {(data: {
           missionsByChapter: Record<
             number,
@@ -266,7 +252,6 @@
           <MissionsContent
             missionsByChapter={data.missionsByChapter}
             uniqueBosses={data.uniqueBosses}
->>>>>>> 7ca2b425
           />
         )}
       </Await>
