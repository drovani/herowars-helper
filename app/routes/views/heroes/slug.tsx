import { ArrowLeftIcon, ArrowRightIcon } from "lucide-react";
import { useEffect, Suspense } from "react";
import {
  Link,
  useNavigate,
  useFetcher,
  Await,
  type UIMatch,
} from "react-router";
import invariant from "tiny-invariant";
import { RequireEditor } from "~/components/auth/RequireRole";
import HeroArtifacts from "~/components/hero/HeroArtifacts";
import HeroGlyphs from "~/components/hero/HeroGlyphs";
import HeroItems from "~/components/hero/HeroItems";
import HeroSkins from "~/components/hero/HeroSkins";
import HeroStoneSources from "~/components/hero/HeroStoneSources";
import { AddHeroButton } from "~/components/player/AddHeroButton";
import { Badge } from "~/components/ui/badge";
import { buttonVariants } from "~/components/ui/button";
import { useAuth } from "~/contexts/AuthContext";
import { HeroDetailSkeleton } from "~/components/skeletons/HeroDetailSkeleton";
import { MissionRepository } from "~/repositories/MissionRepository";
import { EquipmentRepository } from "~/repositories/EquipmentRepository";
import { HeroRepository } from "~/repositories/HeroRepository";
import { PlayerHeroRepository } from "~/repositories/PlayerHeroRepository";
import {
  transformCompleteHeroToRecord,
  transformBasicHeroToRecord,
  sortHeroRecords,
} from "~/lib/hero-transformations";
import {
  getAuthenticatedUser,
  requireAuthenticatedUser,
} from "~/lib/auth/utils";
import type { Route } from "./+types/slug";

export const meta = ({ data }: Route.MetaArgs) => {
  const heroName = data?.basicHero?.name || "Hero Details";
  return [{ title: heroName }];
};

export const handle = {
  breadcrumb: (
    match: UIMatch<Route.ComponentProps["loaderData"], unknown>
  ) => ({
    href: match.pathname,
    title: match.data?.basicHero?.name || "Hero Details",
  }),
};

async function loadBasicHeroData(params: { slug: string }, request: Request) {
  invariant(params.slug, "Missing hero slug param");

  const heroRepo = new HeroRepository(request);
  const heroResult = await heroRepo.findById(params.slug);

  if (heroResult.error || !heroResult.data) {
    throw new Response(null, {
      status: 404,
      statusText: `Hero with slug ${params.slug} not found.`,
    });
  }

  return {
    name: heroResult.data.name,
    slug: heroResult.data.slug,
    class: heroResult.data.class,
    faction: heroResult.data.faction,
  };
}

async function loadDetailedHeroData(
  params: { slug: string },
  request: Request
) {
  invariant(params.slug, "Missing hero slug param");

  const heroRepo = new HeroRepository(request);
  const heroResult = await heroRepo.findWithAllData(params.slug);

  if (heroResult.error || !heroResult.data) {
    throw new Response(null, {
      status: 404,
      statusText: `Hero with slug ${params.slug} not found.`,
    });
  }

  const hero = transformCompleteHeroToRecord(heroResult.data);

  const missionRepo = new MissionRepository(request);
  const campaignSourcesResult = await missionRepo.findByHeroSlug(hero.name);

  if (campaignSourcesResult.error) {
    throw new Response("Failed to load campaign sources", { status: 500 });
  }

  // Check if hero is in user's collection
  const { user } = await getAuthenticatedUser(request);
  let isInCollection = false;

  if (user) {
    const playerHeroRepo = new PlayerHeroRepository(request);
    const collectionResult = await playerHeroRepo.isHeroInCollection(
      user.id,
      params.slug
    );
    if (!collectionResult.error && collectionResult.data) {
      isInCollection = collectionResult.data;
    }
  }

  const missions = campaignSourcesResult.data || [];

  // Convert Mission[] to MissionRecord[] for compatibility with existing components
  const campaignSources = missions.map((mission) => ({
    id: mission.slug,
    chapter: mission.chapter_id,
    chapter_title: "", // We'd need to fetch this from chapters table
    mission_number: parseInt(mission.slug.split("-")[1]),
    name: mission.name,
    boss: mission.hero_slug || undefined,
    updated_on: new Date().toISOString(),
  }));

  const equipmentSlugs: string[] = [];
  if (hero.items !== undefined) {
    for (const itemSlugs of Object.values(hero.items)) {
      equipmentSlugs.push(...itemSlugs);
    }
  }
  const equipmentRepo = new EquipmentRepository(request);
  const equipmentUsedResult = await equipmentRepo.getAllAsJson();

  if (equipmentUsedResult.error) {
    throw new Response("Failed to load equipment", { status: 500 });
  }

  // Filter to only the equipment used by this hero
  const equipmentUsed =
    equipmentUsedResult.data?.filter((eq) =>
      equipmentSlugs.includes(eq.slug)
    ) || [];

  // Get all heroes for navigation
  const allHeroesResult = await heroRepo.findAll();
  if (allHeroesResult.error) {
    throw new Response("Failed to load heroes for navigation", { status: 500 });
  }

  const allHeroes = allHeroesResult.data
    ? await Promise.all(
        allHeroesResult.data.map(async (h) => {
          const completeHeroResult = await heroRepo.findWithAllData(h.slug);
          if (completeHeroResult.data) {
            return transformCompleteHeroToRecord(completeHeroResult.data);
          }
          return transformBasicHeroToRecord(h);
        })
      )
    : [];

  const sortedHeroes = sortHeroRecords(allHeroes);
  const currentIndex = sortedHeroes.findIndex((h) => h.slug === hero.slug);
  const prevHero = currentIndex > 0 ? sortedHeroes[currentIndex - 1] : null;
  const nextHero =
    currentIndex < sortedHeroes.length - 1
      ? sortedHeroes[currentIndex + 1]
      : null;
<<<<<<< HEAD

  return {
    hero,
    prevHero,
    nextHero,
    campaignSources,
    equipmentUsed,
    isInCollection,
  };
}

export const loader = async ({ params, request }: Route.LoaderArgs) => {
  const basicHero = await loadBasicHeroData(params, request);

  return {
    basicHero, // Available immediately for meta/breadcrumbs
    detailedData: loadDetailedHeroData(params, request), // Deferred for skeleton loading
=======

  return {
    hero,
    prevHero,
    nextHero,
    campaignSources,
    equipmentUsed,
    isInCollection,
>>>>>>> 3624216c
  };
};

export const action = async ({ request }: Route.ActionArgs) => {
  const user = await requireAuthenticatedUser(request);

  const formData = await request.formData();
  const action = formData.get("action");
  const heroSlug = formData.get("heroSlug") as string;

  if (action === "addHero") {
    const playerHeroRepo = new PlayerHeroRepository(request);
    const stars = parseInt(formData.get("stars") as string) || 1;
    const equipmentLevel =
      parseInt(formData.get("equipmentLevel") as string) || 1;

    const result = await playerHeroRepo.addHeroToCollection(user.id, {
      hero_slug: heroSlug,
      stars,
      equipment_level: equipmentLevel,
    });

    if (result.error) {
      return { error: result.error.message };
    }

    return { success: true, message: "Hero added to collection" };
  }

  return { error: "Invalid action" };
};

<<<<<<< HEAD
function HeroContent({
  hero,
  prevHero,
  nextHero,
  campaignSources,
  equipmentUsed,
  isInCollection,
}: {
  hero: any;
  prevHero: any;
  nextHero: any;
  campaignSources: any[];
  equipmentUsed: any[];
  isInCollection: boolean;
}) {
=======
export default function Hero({ loaderData }: Route.ComponentProps) {
  const {
    hero,
    prevHero,
    nextHero,
    campaignSources,
    equipmentUsed,
    isInCollection,
  } = loaderData;
>>>>>>> 3624216c
  const navigate = useNavigate();
  const { user } = useAuth();
  const fetcher = useFetcher();

  useEffect(() => {
    function handleKeyDown(event: KeyboardEvent) {
      if (
        event.target instanceof HTMLInputElement ||
        event.target instanceof HTMLTextAreaElement
      ) {
        return;
      }

      switch (event.key) {
        case "ArrowLeft":
          if (prevHero) {
            navigate(`/heroes/${prevHero.slug}`);
          }
          break;
        case "ArrowRight":
          if (nextHero) {
            navigate(`/heroes/${nextHero.slug}`);
          }
          break;
      }
    }

    window.addEventListener("keydown", handleKeyDown);
    return () => window.removeEventListener("keydown", handleKeyDown);
  }, [navigate, prevHero, nextHero]);

  return (
    <div className="space-y-8">
      <div className="flex items-start gap-6">
        <div className="size-32 bg-muted rounded">
          <img
            src={`/images/heroes/${hero.slug}.png`}
            alt={hero.name[0]}
            className="size-32"
          />
        </div>
        <div className="space-y-4">
          <div>
            <h1 className="text-3xl font-bold mb-2">{hero.name}</h1>
            <div className="flex gap-2">
              <div className="capitalize flex gap-1">
                <img
                  src={`/images/classes/${hero.class}.png`}
                  alt={hero.class}
                  className="w-6 h-6"
                />
                {hero.class}
              </div>
              <Badge variant="outline">
                Way of&nbsp;<span className="capitalize">{hero.faction}</span>
              </Badge>
            </div>
          </div>

          <div className="flex gap-4">
            <div className="text-sm space-y-2">
              <div>Main Stat:</div>
              <div className="font-semibold capitalize flex gap-1">
                <img
                  src={`/images/stats/${hero.main_stat}.png`}
                  alt={hero.main_stat}
                  className="w-6 h-6"
                />
                {hero.main_stat}
              </div>
            </div>
            <div className="text-sm space-y-2">
              <div>Attack Types:</div>
              <div className="flex gap-2">
                {hero.attack_type.map((type: string) => (
                  <Badge key={type} variant="outline" className="capitalize">
                    {type}
                  </Badge>
                ))}
              </div>
            </div>
          </div>
        </div>

        {/* Add to Collection Button */}
        {user && (
          <div className="flex justify-end">
            <AddHeroButton
              heroSlug={hero.slug}
              isInCollection={
                isInCollection ||
                (fetcher.state === "submitting" &&
                  fetcher.formData?.get("action") === "addHero")
              }
              isLoading={
                fetcher.state === "submitting" &&
                fetcher.formData?.get("heroSlug") === hero.slug
              }
              onAddHero={(heroSlug) => {
                fetcher.submit(
                  {
                    action: "addHero",
                    heroSlug: heroSlug,
                    stars: "1",
                    equipmentLevel: "1",
                  },
                  { method: "POST" }
                );
              }}
            />
          </div>
        )}
      </div>

      <HeroItems items={hero.items} equipment={equipmentUsed} />
      <HeroSkins skins={hero.skins} heroSlug={hero.slug} />
      <HeroArtifacts artifacts={hero.artifacts} main_stat={hero.main_stat} />
      <HeroGlyphs glyphs={hero.glyphs} />
      <HeroStoneSources
        stoneSource={hero.stone_source}
        campaignSources={campaignSources}
      />

      <RequireEditor>
        <div className="flex gap-4">
          <Link
            to={`/heroes/${hero.slug}/edit`}
            className={buttonVariants({ variant: "default" })}
            viewTransition
          >
            Edit
          </Link>
        </div>
      </RequireEditor>

      <div className="flex flex-col sm:flex-row justify-between items-stretch sm:items-center gap-4 w-full">
        <div className="flex justify-start w-full sm:w-auto">
          {prevHero ? (
            <Link
              to={`/heroes/${prevHero.slug}`}
              className={buttonVariants({ variant: "outline" })}
              viewTransition
            >
              <ArrowLeftIcon className="mr-2 h-4 w-4" />
              {prevHero.name}
            </Link>
          ) : (
            <div />
          )}
        </div>
        <div className="flex justify-center w-full sm:w-auto">
          <Link
            to="/heroes"
            className={buttonVariants({ variant: "secondary" })}
            viewTransition
          >
            All Heroes
          </Link>
        </div>
        <div className="flex justify-end w-full sm:w-auto">
          {nextHero ? (
            <Link
              to={`/heroes/${nextHero.slug}`}
              className={buttonVariants({ variant: "outline" })}
              viewTransition
            >
              {nextHero.name}
              <ArrowRightIcon className="ml-2 h-4 w-4" />
            </Link>
          ) : (
            <div />
          )}
        </div>
      </div>
    </div>
  );
}

export default function Hero({ loaderData }: Route.ComponentProps) {
  const { user } = useAuth();

  return (
    <Suspense
      fallback={
        <HeroDetailSkeleton showAddButton={!!user} showEditButton={true} />
      }
    >
      <Await resolve={loaderData?.detailedData}>
        {(data: {
          hero: any;
          prevHero: any;
          nextHero: any;
          campaignSources: any[];
          equipmentUsed: any[];
          isInCollection: boolean;
        }) => (
          <HeroContent
            hero={data.hero}
            prevHero={data.prevHero}
            nextHero={data.nextHero}
            campaignSources={data.campaignSources}
            equipmentUsed={data.equipmentUsed}
            isInCollection={data.isInCollection}
          />
        )}
      </Await>
    </Suspense>
  );
}<|MERGE_RESOLUTION|>--- conflicted
+++ resolved
@@ -1,10 +1,10 @@
 import { ArrowLeftIcon, ArrowRightIcon } from "lucide-react";
-import { useEffect, Suspense } from "react";
+import { Suspense, useEffect } from "react";
 import {
+  Await,
   Link,
+  useFetcher,
   useNavigate,
-  useFetcher,
-  Await,
   type UIMatch,
 } from "react-router";
 import invariant from "tiny-invariant";
@@ -15,23 +15,23 @@
 import HeroSkins from "~/components/hero/HeroSkins";
 import HeroStoneSources from "~/components/hero/HeroStoneSources";
 import { AddHeroButton } from "~/components/player/AddHeroButton";
+import { HeroDetailSkeleton } from "~/components/skeletons/HeroDetailSkeleton";
 import { Badge } from "~/components/ui/badge";
 import { buttonVariants } from "~/components/ui/button";
 import { useAuth } from "~/contexts/AuthContext";
-import { HeroDetailSkeleton } from "~/components/skeletons/HeroDetailSkeleton";
-import { MissionRepository } from "~/repositories/MissionRepository";
-import { EquipmentRepository } from "~/repositories/EquipmentRepository";
-import { HeroRepository } from "~/repositories/HeroRepository";
-import { PlayerHeroRepository } from "~/repositories/PlayerHeroRepository";
-import {
-  transformCompleteHeroToRecord,
-  transformBasicHeroToRecord,
-  sortHeroRecords,
-} from "~/lib/hero-transformations";
 import {
   getAuthenticatedUser,
   requireAuthenticatedUser,
 } from "~/lib/auth/utils";
+import {
+  sortHeroRecords,
+  transformBasicHeroToRecord,
+  transformCompleteHeroToRecord,
+} from "~/lib/hero-transformations";
+import { EquipmentRepository } from "~/repositories/EquipmentRepository";
+import { HeroRepository } from "~/repositories/HeroRepository";
+import { MissionRepository } from "~/repositories/MissionRepository";
+import { PlayerHeroRepository } from "~/repositories/PlayerHeroRepository";
 import type { Route } from "./+types/slug";
 
 export const meta = ({ data }: Route.MetaArgs) => {
@@ -128,6 +128,7 @@
       equipmentSlugs.push(...itemSlugs);
     }
   }
+
   const equipmentRepo = new EquipmentRepository(request);
   const equipmentUsedResult = await equipmentRepo.getAllAsJson();
 
@@ -166,7 +167,6 @@
     currentIndex < sortedHeroes.length - 1
       ? sortedHeroes[currentIndex + 1]
       : null;
-<<<<<<< HEAD
 
   return {
     hero,
@@ -184,16 +184,6 @@
   return {
     basicHero, // Available immediately for meta/breadcrumbs
     detailedData: loadDetailedHeroData(params, request), // Deferred for skeleton loading
-=======
-
-  return {
-    hero,
-    prevHero,
-    nextHero,
-    campaignSources,
-    equipmentUsed,
-    isInCollection,
->>>>>>> 3624216c
   };
 };
 
@@ -226,7 +216,6 @@
   return { error: "Invalid action" };
 };
 
-<<<<<<< HEAD
 function HeroContent({
   hero,
   prevHero,
@@ -242,17 +231,6 @@
   equipmentUsed: any[];
   isInCollection: boolean;
 }) {
-=======
-export default function Hero({ loaderData }: Route.ComponentProps) {
-  const {
-    hero,
-    prevHero,
-    nextHero,
-    campaignSources,
-    equipmentUsed,
-    isInCollection,
-  } = loaderData;
->>>>>>> 3624216c
   const navigate = useNavigate();
   const { user } = useAuth();
   const fetcher = useFetcher();
