--- conflicted
+++ resolved
@@ -1,18 +1,7 @@
 import { ToggleGroup } from "@radix-ui/react-toggle-group";
-<<<<<<< HEAD
 import { ChevronLeftIcon, ChevronRightIcon, LayoutGridIcon, LayoutListIcon } from "lucide-react";
 import { useState, Suspense } from "react";
 import { Link, useFetcher, Await } from "react-router";
-=======
-import {
-  ChevronLeftIcon,
-  ChevronRightIcon,
-  LayoutGridIcon,
-  LayoutListIcon,
-} from "lucide-react";
-import { useState } from "react";
-import { Link, useFetcher } from "react-router";
->>>>>>> 3624216c
 import HeroArtifactsCompact from "~/components/hero/HeroArtifactsCompact";
 import HeroCard from "~/components/hero/HeroCard";
 import HeroGlyphsCompact from "~/components/hero/HeroGlyphsCompact";
@@ -164,18 +153,7 @@
   return { error: "Invalid action" };
 };
 
-<<<<<<< HEAD
 function HeroesContent({ heroes, equipment, userCollection, mode: initialMode, pagination }: { heroes: any[], equipment: any[], userCollection: string[], mode: string, pagination?: any }) {
-=======
-export default function HeroesIndex({ loaderData }: Route.ComponentProps) {
-  const {
-    heroes,
-    equipment,
-    userCollection,
-    mode: initialMode,
-    pagination,
-  } = loaderData;
->>>>>>> 3624216c
   const { user } = useAuth();
   const fetcher = useFetcher();
 
@@ -236,27 +214,11 @@
     );
   };
 
-<<<<<<< HEAD
   const HeroTileWithButton = ({ hero, equipment }: { hero: any, equipment: any[] }) => {
     const isSubmittingThisHero = fetcher.state === "submitting" &&
       fetcher.formData?.get('heroSlug') === hero.slug;
     const isOptimisticallyInCollection = userCollection.includes(hero.slug) ||
       (isSubmittingThisHero && fetcher.formData?.get('action') === 'addHero');
-=======
-  const HeroTileWithButton = ({
-    hero,
-    equipment,
-  }: {
-    hero: any;
-    equipment: typeof loaderData.equipment;
-  }) => {
-    const isSubmittingThisHero =
-      fetcher.state === "submitting" &&
-      fetcher.formData?.get("heroSlug") === hero.slug;
-    const isOptimisticallyInCollection =
-      userCollection.includes(hero.slug) ||
-      (isSubmittingThisHero && fetcher.formData?.get("action") === "addHero");
->>>>>>> 3624216c
 
     // Only render tiles if hero has complete data (artifacts, skins, etc.)
     if (!hero.artifacts || !hero.skins || !hero.glyphs || !hero.items) {
